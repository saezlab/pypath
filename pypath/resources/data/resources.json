{
  "HuRI": {
    "yearUsedRelease": 2020,
    "releases": [
      2012,
      2014,
      2016
    ],
    "recommend": "very large, quality controlled, unbiased yeast-2-hybrid screening",
    "label": "HuRI HI-III",
    "full_name": "Human Reference Interactome",
    "urls": {
      "articles": ["http://www.cell.com/cell/abstract/S0092-8674(14)01422-6"],
      "webpages": ["http://interactome.dfci.harvard.edu/H_sapiens/",
                  "http://www.interactome-atlas.org/"]
    },
    "pubmeds": [25416956],
    "emails": [
      "Michael_Calderwood@dfci.harvard.edu",
      "Michael Calderwood"
    ],
    "type": "high-throughput",
    "subtype": "yeast 2 hybrid",
    "omnipath": false,
    "license": "CC BY 4.0",
    "dateUpdated": "Apr 2020",
    "inputs": {
        "network": null
    }
  },
  "HuRI Lit-BM": {
    "synonyms": [
      "Lit-BM-17",
      "Lit-BM-13",
      "HI-II",
      "HI-III",
      "HU-union",
      "Yu2011",
      "Yang2016"
    ],
    "yearUsedRelease": 2017,
    "releases": [2013, 2017],
    "label": "HuRI Lit-BM-17",
    "full_name": "Human Reference Interactome Literature Benchmark",
    "urls": {
      "articles": ["http://www.cell.com/cell/abstract/S0092-8674(14)01422-6"],
      "webpages": ["http://interactome.dfci.harvard.edu/H_sapiens/",
                   "http://www.interactome-atlas.org/"]
    },
    "authors": ["CCSB"],
    "pubmeds": [25416956],
    "descriptions": [
      "High-quality non-systematic Literature dataset. In 2013,",
      "we extracted interaction data from BIND, BioGRID, DIP, HPRD,",
      "MINT, IntAct, and PDB to generate a high-quality binary",
      "literature dataset comprising ~11,000 protein-protein interactions",
      "that are binary and supported by at least two traceable pieces",
      "of evidence (publications and/or methods) (Rolland et al Cell",
      "2014). Although this dataset does not result from a systematic",
      "investigation of the interactome search space and should thus be used",
      "with caution for any network topology analyses, it represents",
      "valuable interactions for targeted studies and is freely available",
      "to the research community through the search engine or via",
      "download."],
    "emails": [
    "Michael_Calderwood@dfci.harvard.edu", "Michael Calderwood"
    ],
    "type": "high-throughput",
    "subtype": "yeast 2 hybrid",
    "omnipath": false,
    "pypath": {
      "get": ["pypath.dataio.get_lit_bm_13()"],
      "data": ["pypath.urls.urls[\"hid\"][\"lit-bm-13\"]"],
      "input": ["pypath.data_formats.interaction_misc[\"lit13\"]"]
    },
    "license": "CC BY 4.0",
    "dateUpdated":"Nov 2016"
  },
  "ELM": {
    "full_name": "Eukaryotic Linear Motif resource",
    "yearUsedRelease": 2014,
    "releases": [
      2003,
      2008,
      2009,
      2012,
      2013,
      2014,
      2016
    ],
    "authors": ["ELM Consortium"],
    "label": "ELM",
    "urls": {
      "webpages": ["http://elm.eu.org/"],
      "articles": [
        "http://nar.oxfordjournals.org/content/40/D1/D242.long",
        "http://nar.oxfordjournals.org/content/42/D1/D259.long",
        "http://nar.oxfordjournals.org/content/44/D1/D294.long"
      ],
      "omictools": ["http://omictools.com/eukaryotic-linear-motif-resource-tool"]
    },
    "annot": [
      "domain",
      "residue"
    ],
    "recommend": "structural details: domain-motif relationships; very high confidence",
    "pubmeds": [
      22110040,
      24214962,
      26615199
    ],
    "emails": [
      "feedback@elm.eu.org",
      "ELM Team",
      "gibson@embl.de",
      "Toby Gibson"
    ],
    "type": "literature curated",
    "subtype": "post-translational modifications",
    "data_integration": "dynamic",
    "description": [
      "Ideally, each motif class has multiple example instances",
      "of this motif annotated, whereby an instance is described as",
      "a match to the regular expression pattern of the ELM motif",
      "class in a protein sequence. For each instance entry, ideally,",
      "multiple sources of experimental evidence are recorded (identifying",
      "participant, detecting motif presence and detecting interaction), and,",
      "following annotation best practices, a reliability score is given by",
      "the annotator."
    ],
    "omnipath": true,
    "license": "ELM",
    "pypath": {
      "data": [
        "pypath.urls.urls[\"ielm_domains\"][\"url\"]",
        "pypath.urls.urls[\"elm_class\"][\"url\"]",
        "pypath.urls.urls[\"elm_inst\"][\"url\"]",
        "urls.urls[\"elm_int\"][\"url\"]"
      ],
      "format": [
        "pypath.data_formats.ptm[\"elm\"]",
        "pypath.data_formats.omnipath[\"elm\"]"
      ],
      "input": [
        "pypath.dataio.get_elm_domains()",
        "pypath.dataio.get_elm_classes()",
        "pypath.dataio.get_elm_instances()"
      ],
      "intr": ["pypath.dataio.get_elm_interactions()"],
      "dmi": ["pypath.pypath.PyPath.load_elm()"]
    },
    "dateUpdated":"Nov 2016"
  },
  "LMPID": {
    "yearUsedRelease": 2015,
    "releases": [2015],
    "authors": ["Bose Institute"],
    "label": "LMPID",
    "urls": {
      "webpages": ["http://bicresources.jcbose.ac.in/ssaha4/lmpid/index.php"],
      "articles": ["http://database.oxfordjournals.org/content/2015/bav014.long"],
      "omictools": [
        "http://omictools.com/linear-motif-mediated-protein-interaction-database-tool"
      ]
    },
    "pubmeds": [25776024],
    "emails": [
      "ssaha4@jcbose.ac.in",
      "Sudipto Saha"
    ],
    "type": "literature curated",
    "subtype": "post-translational modifications",
    "recommend": "structural details: domain-motif relationships; similar to ELM, but more recent and larger",
    "annot": [
      "domain",
      "mechanism"
    ],
    "descriptions": [
      "LMPID (Linear Motif mediated Protein Interaction",
      "Database) is a manually curated database which provides",
      "comprehensive experimentally validated information about the LMs",
      "mediating PPIs from all organisms on a single platform. About 2200",
      "entries have been compiled by detailed manual curation of PubMed",
      "abstracts, of which about 1000 LM entries were being annotated for",
      "the first time, as compared with the Eukaryotic LM resource."
    ],
    "omnipath": true,
    "pypath": {
      "input": ["pypath.dataio.load_lmpid()"],
      "intr": ["pypath.dataio.lmpid_interactions()"],
      "data": ["pypath.data/LMPID_DATA_pubmed_ref.xml"],
      "format": [
        "pypath.data_formats.ptm[\"lmpid\"]",
        "pypath.data_formats.omnipath[\"lmpid\"]"
      ],
      "dmi": [
        "pypath.dataio.lmpid_dmi()",
        "pypath.pypath.PyPath().process_dmi(source = \"LMPID\")"
      ]
    },
    "license": "CC BY-NC 2.0",
    "dateUpdated":"Nov 2016"
  },
  "PDZBase": {
    "yearUsedRelease": 2004,
    "releases": [2004],
    "authors": ["Weinstein Group"],
    "urls": {
      "webpages": ["http://abc.med.cornell.edu/pdzbase"],
      "articles": [
        "http://bioinformatics.oxfordjournals.org/content/21/6/827.long"
      ],
      "omictools": ["http://omictools.com/pdzbase-tool"]
    },
    "pubmeds": [15513994],
    "taxons": ["human"],
    "label": "PDZBase",
    "annot": ["domain"],
    "recommend": "a handful specific interactions for proteins with PDZ domain",
    "descriptions": [
      "PDZBase is a database that aims to contain all known",
      "PDZ-domain-mediated protein-protein interactions. Currently, PDZBase contains",
      "approximately 300 such interactions, which have been manually extracted",
      "from &gt;200 articles.  ",
      "PDZBase currently contains ∼300",
      "interactions, all of which have been manually extracted from the",
      "literature, and have been independently verified by two curators. The",
      "extracted information comes from in vivo (co-immunoprecipitation) or",
      "in vitro experiments (GST-fusion or related pull-down",
      "experiments). Interactions identified solely from high throughput",
      "methods (e.g. yeast two-hybrid or mass spectrometry) were not",
      "included in PDZBase. Other prerequisites for inclusion in the",
      "database are: that knowledge of the binding sites on both",
      "interacting proteins must be available (for instance through a",
      "truncation or mutagenesis experiment); that interactions must be",
      "mediated directly by the PDZ-domain, and not by any other possible",
      "domain within the protein."
    ],
    "emails": [
    "haw2002@med.cornell.edu",
    "Harel Weinstein",
    "pdzbase@med.cornell.edu",
    "PDZBase Team"
  ],
    "type": "literature curated",
    "subtype": "activity flow",
    "omnipath": true,
    "pypath": {
      "intr": ["pypath.dataio.get_pdzbase()"],
      "data": [
        "pypath.urls.urls[\"pdzbase\"]",
        "pypath.urls.urls[\"pdz_details\"]"
      ],
      "format": [
        "pypath.data_formats.pathway[\"pdz\"]",
        "pypath.data_formats.omnipath[\"pdz\"]"
      ]
    },
    "license": "No license",
    "pathguide": 160,
    "dateUpdated":"Nov 2016"
  },
  "Guide2Pharma": {
    "synonyms": [
      "guidetopharmacology",
      "Guide to Pharmacology",
      "GuideToPharmacology"
    ],
    "yearUsedRelease": 2015,
    "releases": [
      2007,
      2008,
      2009,
      2011,
      2013,
      2014,
      2015,
      2016
    ],
    "label": "Guide to Pharmacology",
    "full_name": "Guide to Pharmacology",
    "pubmeds": [24234439],
    "urls": {
      "webpages": ["http://www.guidetopharmacology.org/"],
      "articles": [
        "http://nar.oxfordjournals.org/content/42/D1/D1098.long",
        "http://onlinelibrary.wiley.com/doi/10.1111/j.1476-5381.2011.01649_1.x/full",
        "https://academic.oup.com/nar/article/48/D1/D1006/5613677"
      ],
      "omictools": [
        "http://omictools.com/international-union-of-basic-and-clinical-pharmacology-british-pharmacological-society-guide-to-pharmacology-tool"
      ]
    },
    "recommend": [
      "a well curated ligand-receptor resource including many small molecule compounds"
    ],
    "descriptions": [
      "Presently, the resource describes the interactions between target proteins",
      "and 6064 distinct ligand entities (Table 1). Ligands are listed against targets by",
      "their action (e.g. activator, inhibitor), and also classified according to substance",
      "types and their status as approved drugs. Classes include metabolites (a general",
      "category for all biogenic, non-peptide, organic molecules including lipids, hormones",
      "and neurotransmitters), synthetic organic chemicals (e.g. small molecule drugs),",
      "natural products, mammalian endogenous peptides, synthetic and other peptides",
      "including toxins from non-mammalian organisms, antibodies, inorganic substances and",
      "other, not readily classifiable compounds.",
      "\nThe new database was constructed by integrating data from IUPHAR-DB and the",
      "published GRAC compendium. An overview of the curation process is depicted as an",
      "organizational flow chart in Figure 2. New information was added to the existing relational",
      "database behind IUPHAR-DB and new webpages were created to display the integrated",
      "information. For each new target, information on human, mouse and rat genes and proteins,",
      "including gene symbol, full name, location, gene ID, UniProt and Ensembl IDs was",
      "manually curated from HGNC, the Mouse Genome Database (MGD) at Mouse Genome Informatics",
      "(MGI), the Rat Genome Database (RGD), UniProt and Ensembl, respectively. In addition,",
      "‘Other names’, target-specific fields such as ‘Principal transduction’, text from the",
      "‘Overview’ and ‘Comments’ sections and reference citations (downloaded from PubMed;",
      "http://www.ncbi.nlm.nih.gov/pubmed) were captured from GRAC and uploaded into the database",
      "against a unique Object ID.",
      "The selection of content for curation was supported through the ",
      "identification of key articles and literature reviews by NC-IUPHAR ",
      "subcommittees. The focus was on immunology and inflammation ",
      "literature that identified lead compounds, their molecular targets ",
      "and contained evidence of pharmacological modulation and relevance ",
      "to human disease. Other useful resources include pharmaceutical ",
      "companies’ declared development programmes, key papers circulated ",
      "on Twitter and analysis of patents to identify pharmacological data ",
      "beyond peer-reviewed publications. We also review clinical trial ",
      "registries and applications to the WHO for new INNs (International ",
      "Nonproprietary Name) (which provides an indication of developments ",
      "in the immunity/inflammation/immuno-oncology fields), and monitor ",
      "new drug approvals."
    ],
    "emails": [
      "enquiries@guidetopharmacology.org",
      "Guide to Pharmacology Team",
      "cdsouthan@hotmail.com",
      "Cristopher Southan"
  ],
    "type": "literature curated",
    "subtype": ["activity flow", "complexes"],
    "omnipath": true,
    "license": "CC BY-SA 3.0",
    "pypath": {
      "data": ["pypath.data_formats"],
      "format": [
        "pypath.data_formats.pathway[\"guide2pharma\"]",
        "pypath.data_formats.omnipath[\"guide2pharma\"]"
      ]
    },
    "pathguide": 345,
    "dateUpdated":"Nov 2016"
  },
  "phosphoELM": {
    "synonyms": ["phospho.ELM"],
    "yearUsedRelease": 2010,
    "releases": [
      2004,
      2007,
      2010
    ],
    "urls": {
      "webpages": ["http://phospho.elm.eu.org/"],
      "articles": [
        "http://www.biomedcentral.com/1471-2105/5/79",
        "http://nar.oxfordjournals.org/content/36/suppl_1/D240.full",
        "http://nar.oxfordjournals.org/content/39/suppl_1/D261"
      ],
      "omictools": ["http://omictools.com/phospho-elm-tool"]
    },
    "pubmeds": [
      15212693,
      17962309,
      21062810
    ],
    "annot": [
      "mechanism",
      "residue"
    ],
    "recommend": [
      "one of the largest kinase-substrate databases; substantial number of specific",
      "proteins and interactions, with more receptors than PhosphoSite"
    ],
    "descriptions": [
      "Phospho.ELM http://phospho.elm.eu.org is a new resource containing",
      "experimentally verified phosphorylation sites manually curated from the literature and is",
      "developed as part of the ELM (Eukaryotic Linear Motif) resource. Phospho.ELM constitutes",
      "the largest searchable collection of phosphorylation sites available to the",
      "research community. The Phospho.ELM entries store information about substrate proteins",
      "with the exact positions of residues known to be phosphorylated by cellular",
      "kinases. Additional annotation includes literature references, subcellular compartment,",
      "tissue distribution, and information about the signaling pathways involved as well as",
      "links to the molecular interaction database MINT. Phospho.ELM version 2.0 contains",
      "1,703 phosphorylation site instances for 556 phosphorylated proteins. (Diella 2004)",
      "\n Phospho.ELM is a manually curated database of eukaryotic phosphorylation",
      "sites. The resource includes data collected from published literature as well as",
      "high-throughput data sets. The current release of the Phospho.ELM data set (version 7.0, July",
      "2007) contains 4078 phospho-protein sequences covering 12,025 phospho-serine, 2,362",
      "phospho-threonine and 2,083 phospho-tyrosine sites with a total of 16,470 sites. For",
      "each phospho-site we report if the phosphorylation evidence has been identified by",
      "small-scale analysis (low throughput; LTP) that typically focus on one or a few proteins",
      "at a time or by large-scale experiments (high throughput; HTP), which mainly",
      "apply MS techniques. It is noteworthy that in our data set there is a small overlap",
      "between instances identified by LTP and HTP experiments. (Diella 2007)",
      "\n The current release of the Phospho.ELM data set (version 9.0) contains more",
      "than 42,500 non-redundant instances of phosphorylated residues in more than 11,000",
      "different protein sequences (3370 tyrosine, 31 754 serine and 7449 threonine residues).",
      "For each phosphosite we report whether the phosphorylation evidence has been",
      "identified by small-scale analyses (low-throughput, LTP) and/or by large-scale",
      "experiments (high-throughput, HTP), which mainly apply MS techniques. The majority of the",
      "protein instances from Phospho. ELM are vertebrate (mostly Homo sapiens (62%) and Mus",
      "musculus (16%)) though 22% are from other species, mainly Drosophila melanogaster (13%)",
      "and Caenorhabditis elegans (7%). In total, more than 300 different kinases have",
      "been annotated and a document providing additional information about all kinases",
      "annotated in Phospho.ELM can be found at http://phospho.elm.eu.org/kinases.html. (Dinkel",
      "2010)"
    ],
    "emails": [
      "toby.gibson@embl.de",
      "Toby Gibson"
    ],
    "type": "Literature curated",
    "data_integration": "dynamic",
    "subtype": "PTM",
    "label": "phospho.ELM",
    "omnipath": true,
    "license": "ELM",
    "pypath": {
      "format": [
        "pypath.data_formats.ptm[\"phelm\"]",
        "pypath.data_formats.omnipath[\"phelm\"]"
      ],
      "data": [
        "pypath.urls.urls[\"p_elm\"][\"psites\"]",
        "urls.urls[\"p_elm_kin\"][\"url\"]"
      ],
      "intr": ["pypath.dataio.phelm_interactions()"],
      "input": [
        "pypath.dataio.get_phosphoelm()",
        "pypath.dataio.get_phelm_kinases()",
        "pypath.dataio.phelm_psites()"
      ],
      "ptm": ["pypath.pypath.PyPath().load_phosphoelm()"]
    },
    "pathguide": 138,
    "dateUpdated": "Nov 2016",
    "inputs": {
      "enzyme_substrate": {
        "id_type_enzyme": "uniprot",
        "id_type_substrate": "uniprot",
        "input_method": "phosphoelm.phosphoelm_enzyme_substrate",
        "organisms": null,
        "organisms_supported": true,
        "extra_attrs": {}
      }
    }
  },
  "DOMINO": {
    "yearUsedRelease": 2006,
    "releases": [2006],
    "authors": ["Cesareni Group"],
    "urls": {
      "webpages": ["http://mint.bio.uniroma2.it/domino/search/searchWelcome.do"],
      "articles": ["http://nar.oxfordjournals.org/content/35/suppl_1/D557.long"],
      "omictools": ["http://omictools.com/domino-tool"]
    },
    "pubmeds": [17135199],
    "taxons": [
      "human",
      "yeast",
      "C. elegans",
      "mouse",
      "rat",
      "HIV",
      "D. melanogaster",
      "A. thaliana",
      "X. laevis",
      "B. taurus",
      "G. gallus",
      "O. cuniculus",
      "Plasmodium falciparum"
    ],
    "annot": ["experiment"],
    "recommend": [
      "rich details and many specific information; discontinued",
      "SIGNOR from the same lab is larger and newer, and contains most of its data"
    ],
    "descriptions": [
      "DOMINO aims at annotating all the available information about domain-peptide",
      "and domain–domain interactions. The core of DOMINO, of July 24, 2006 consists of",
      "more than 3900 interactions extracted from peer-reviewed articles and annotated by",
      "expert biologists. A total of 717 manuscripts have been processed, thus covering a",
      "large fraction of the published information about domain–peptide interactions. The",
      "curation effort has focused on the following domains: SH3, SH2, 14-3-3, PDZ, PTB, WW,",
      "EVH, VHS, FHA, EH, FF, BRCT, Bromo, Chromo and GYF. However, interactions mediated",
      "by as many as 150 different domain families are stored in DOMINO.",
      "\n DOMINO is an open-access database comprising more than 3900 annotated",
      "experiments describing interactions mediated by protein-interaction domains. The curation",
      "effort aims at covering the interactions mediated by the following domains (SH3, SH2,",
      "14-3-3, PDZ, PTB, WW, EVH, VHS, FHA, EH, FF, BRCT, Bromo, Chromo, GYF). However,",
      "interactions mediated by as many as 150 different domain families are stored in DOMINO.",
      "\nThe curation process follows the PSI-MI 2.5 standard but with special emphasis",
      "on the mapping of the interaction to specific protein domains of both",
      "participating proteins. This is achieved by paying special attention to the shortest protein",
      "fragment that was experimentally verified as sufficient for the interaction. Whenever",
      "the authors report only the name of the domain mediating the interaction (i.e.",
      "SH3, SH2 ...), without stating the coordinates of the experimental binding range,",
      "the curator may choose to enter the coordinates of the Pfam domain match in the",
      "protein sequence. Finally whenever the information is available, any mutation or",
      "posttranslational modification affecting the interaction affinity is noted in the database."
    ],
    "emails": [
      "giovanni.cesareni@uniroma2.it",
      "Gianni Cesareni"
    ],
    "type": "Literature curated",
    "subtype": "PTM",
    "omnipath": true,
    "license": "CC BY 2.5",
    "pypath": {
      "data": ["pypath.urls.urls[\"domino\"][\"url\"]"],
      "input": [
        "pypath.dataio.get_domino()",
        "pypath.dataio.get_domino_ddi()"
      ],
      "format": [
        "pypath.data_formats.ptm[\"domino\"]",
        "pypath.data_formats.omnipath[\"domino\"]"
      ],
      "intr": ["pypath.dataio.domino_interactions()"],
      "ptm": ["pypath.dataio.get_domino_ptms()"],
      "dmi": [
        "pypath.dataio.get_domino_dmi()",
        "pypath.pypath.PyPath().load_domino_dmi()"
      ],
      "ddi": ["pypath.dataio.get_domino_ddi()"]
    },
    "pathguide": 239,
    "dateUpdated": "Nov 2016"
  },
  "dbPTM": {
    "yearUsedRelease": 2015,
    "releases": [
      2005,
      2009,
      2012,
      2015
    ],
    "authors": ["ISBLab"],
    "urls": {
      "webpages": ["http://dbptm.mbc.nctu.edu.tw/"],
      "articles": [
        "http://nar.oxfordjournals.org/content/41/D1/D295.long",
        "http://www.biomedcentral.com/1756-0500/2/111",
        "http://nar.oxfordjournals.org/content/34/suppl_1/D622.long",
        "http://nar.oxfordjournals.org/content/44/D1/D435.long"
      ],
      "omictools": ["http://omictools.com/dbptm-tool"]
    },
    "pubmeds": [
      16381945,
      19549291,
      23193290,
      26578568
    ],
    "taxons": [
      "human",
      "Metazoa",
      "Bacteria",
      "plants",
      "yeast"
    ],
    "annot": [
      "mechanism",
      "residue"
    ],
    "recommend": [
      "integrates many small efforts; beside phosphorylations provides all types of",
      "PTMs and enzyme-substrate relationships"
    ],
    "descriptions": [
      "Due to the inaccessibility of database contents in several online PTM",
      "resources, a total 11 biological databases related to PTMs are integrated in dbPTM,",
      "including UniProtKB/SwissProt, version 9.0 of Phospho.ELM, PhosphoSitePlus, PHOSIDA,",
      "version 6.0 of O-GLYCBASE, dbOGAP, dbSNO, version 1.0 of UbiProt, PupDB, version 1.1",
      "of SysPTM and release 9.0 of HPRD. ",
      "\n With the high throughput of MS-based methods",
      "in post-translational proteomics, this update also includes manually curated",
      "MS/MS-identified peptides associated with PTMs from research articles through a literature",
      "survey. First, a table list of PTM-related keywords is constructed by referring to the",
      "UniProtKB/SwissProt PTM list (http://www.uniprot.org/docs/ptmlist.txt) and the annotations of",
      "RESID (28). Then, all fields in the PubMed database are searched based on the",
      "keywords of the constructed table list. This is then followed by downloading the full",
      "text of the research articles. For the various experiments of proteomic",
      "identification, a text-mining system is developed to survey full-text literature that",
      "potentially describes the site-specific identification of modified sites. Approximately",
      "800 original and review articles associated with MS/MS proteomics and protein",
      "modifications are retrieved from PubMed (July 2012). Next, the full-length articles are",
      "manually reviewed for precisely extracting the MS/MS peptides along with the modified",
      "sites. Furthermore, in order to determine the locations of PTMs on a full-length",
      "protein sequence, the experimentally verified MS/MS peptides are then mapped to",
      "UniProtKB protein entries based on its database identifier (ID) and sequence identity.",
      "In the process of data mapping, MS/MS peptides that cannot align exactly to a",
      "protein sequence are discarded. Finally, each mapped PTM site is attributed with a",
      "corresponding literature (PubMed ID).",
      "\n dbPTM was developed as a comprehensive database of experimentally verified",
      "PTMs from several databases with annotations of potential PTMs for all UniProtKB",
      "protein entries. For this tenth anniversary of dbPTM, the updated resource includes",
      "not only a comprehensive dataset of experimentally verified PTMs, supported by the",
      "literature, but also an integrative interface for accessing all available databases and",
      "tools that are associated with PTM analysis. As well as collecting experimental PTM",
      "data from 14 public databases, this update manually curates over 12,000 modified",
      "peptides, including the emerging S-nitrosylation, S-glutathionylation and succinylation,",
      "from approximately 500 research articles, which were retrieved by text mining."
    ],
    "emails": [
      "francis@saturn.yzu.edu.tw",
      "Hsien-Da Huang",
      "bryan@mail.nctu.edu.tw",
      "Hsien-Da Huang"
    ],
    "type": "Literature curated",
    "subtype": "PTM",
    "omnipath": true,
    "data_integration": "dynamic",
    "license": "NAR Open Access",
    "pypath": {
      "format": [
        "pypath.data_formats.ptm[\"dbptm\"]",
        "pypath.data_formats.omnipath[\"dbptm\"]"
      ],
      "data": [
        "pypath.urls.urls[\"dbptm_benchmark\"][\"urls\"]",
        "pypath.urls.urls[\"dbptm\"][\"urls\"]"
      ],
      "input": ["pypath.dataio.get_dbptm()"],
      "intr": ["pypath.dataio.dbptm_interactions()"],
      "ptm": ["pypath.pypath.PyPath().load_dbptm()"]
    },
    "dateUpdated": "Nov 2016",
    "inputs": {
      "enzyme_substrate": {
        "id_type_enzyme": "genesymbol",
        "id_type_substrate": "uniprot",
        "input_method": "dbptm.dbptm_enzyme_substrate",
        "organisms": null,
        "organisms_supported": true,
        "extra_attrs": {}
      }
    }
  },
  "SIGNOR": {
    "synonyms": ["Signor"],
    "yearUsedRelease": 2020,
    "releases": [2015],
    "urls": {
      "webpages": ["http://signor.uniroma2.it/"],
      "articles": [
        "http://nar.oxfordjournals.org/content/44/D1/D548",
        "http://f1000research.com/posters/1098359",
        "https://academic.oup.com/nar/article/48/D1/D504/5608992"
      ],
      "omictools": ["http://omictools.com/signaling-network-open-resource-tool"]
    },
    "full_name": "Signaling Network Open Resource",
    "pubmeds": [26467481],
    "annot": [
      "mechanism",
      "pathway"
    ],
    "recommend": [
      "provides effect sign for an unprecedented number of interactions; large and",
      "recent curation effort; many specific entities; PTMs with enzymes"
    ],
    "descriptions": [
      "SIGNOR, the SIGnaling Network Open Resource, organizes and stores in a",
      "structured format signaling information published in the scientific literature. The",
      "captured information is stored as binary causative relationships between biological",
      "entities and can be represented graphically as activity flow. The entire network can be",
      "freely downloaded and used to support logic modeling or to interpret high content",
      "datasets. The core of this project is a collection of more than 11000 manually-annotated",
      "causal relationships between proteins that participate in signal transduction. Each",
      "relationship is linked to the literature reporting the experimental evidence. In addition",
      "each node is annotated with the chemical inhibitors that modulate its activity. The",
      "signaling information is mapped to the human proteome even if the experimental evidence",
      "is based on experiments on mammalian model organisms.",
      "SIGNOR 2.0 now stores almost 23 000 manually-annotated causal ",
      "relationships between proteins and other biologically relevant ",
      "entities: chemicals, phenotypes, complexes, etc."
    ],
    "authors": ["Cesareni Group"],
    "label": "SIGNOR",
    "data_import": [
      "SignaLink3",
      "PhosphoSite"
    ],
    "type": "literature curated",
    "subtype": ["activity flow", "complexes"],
    "omnipath": true,
    "emails": [
      "perfetto@live.it",
      "Livia Perfetto"
    ],
    "license": "CC BY-SA 4.0",
    "pypath": {
      "data": ["pypath.urls.urls[\"signor\"][\"all_url\"]"],
      "format": ["pypath.data_formats.pathway[\"signor\"]"],
      "intr": ["pypath.dataio.signor_interactions()"],
      "ptm": [
        "pypath.dataio.load_signor_ptms()",
        "pypath.pypath.PyPath().load_signor_ptms()"
      ]
    },
    "dateUpdated": "Nov 2016",
    "inputs": {
      "enzyme_substrate": {
        "id_type_enzyme": "uniprot",
        "id_type_substrate": "uniprot",
        "input_method": "signor.signor_enzyme_substrate",
        "organisms": [
          9606,
          10090,
          10116
        ],
        "organisms_supported": true,
        "extra_attrs": {}
      }
    }
  },
  "HuPho": {
    "yearUsedRelease": 2015,
    "releases": [
      2012,
      2015
    ],
    "urls": {
      "webpages": ["http://hupho.uniroma2.it/"],
      "articles": [
        "http://onlinelibrary.wiley.com/doi/10.1111/j.1742-4658.2012.08712.x/full"
      ],
      "omictools": ["http://omictools.com/human-phosphatase-portal-tool"]
    },
    "pubmeds": [22804825],
    "descriptions": [
      "In order to offer a proteome-wide perspective of the phosphatase interactome,",
      "we have embarked on an extensive text-mining-assisted literature curation effort",
      "to extend phosphatase interaction information that was not yet covered by",
      "protein–protein interaction (PPI) databases. Interaction evidence captured by expert curators",
      "was annotated in the protein interaction database MINT according to the rapid",
      "curation standard. This data set was next integrated with protein interaction",
      "information from three additional major PPI databases, IntAct, BioGRID and DIP. These",
      "databases are part of the PSIMEx consortium and adopt a common data model and common",
      "controlled vocabularies, thus facilitating data integration. Duplicated entries were",
      "merged and redundant interactions have been removed. ",
      "\n As a result, from the HuPho",
      "website it is possible to explore experimental evidence from 718 scientific articles",
      "reporting 4600 experiments supporting protein interactions where at least one of the",
      "partners is a phosphatase. Since some interactions are supported by more than one piece",
      "of evidence, the actual number of non-redundant interactions is smaller, 2500 at",
      "the time of writing this paper. Moreover, 199 phosphatases have at least one",
      "reported ligand, while 53 have none. Interaction evidence is fairly evenly distributed",
      "in the four PSIMEx resources suggesting a substantial lack of overlap among the",
      "data curated by each database."
    ],
    "notes": [
      "The database is dynamically updated, so is up to date at any given time.",
      "That's why it is marked as up to date in 2015, despite it has no new release after",
      "2012."
    ],
    "authors": ["Cesareni Group"],
    "label": "HuPho",
    "full_name": "Human Phosphatase Portal",
    "type": "high throughput and literature curated",
    "subtype": "post-translational modification",
    "omnipath": false,
    "emails": [
      "perfetto@live.it",
      "Livia Perfetto"
    ],
    "license": "No license",
    "dateUpdated": "Nov 2016"
  },
  "SignaLink3": {
    "synonyms": ["SignaLink", "SignaLink2", "TCRcuration"],
    "yearUsedRelease": 2021,
    "releases": [
      2010,
      2012,
      2016,
      2021
    ],
    "authors": ["Korcsmaros Group"],
    "label": "SignaLink",
    "pubmeds": [
      20542890,
      23331499
    ],
    "urls": {
      "webpages": ["http://signalink.org/"],
      "articles": [
        "http://bioinformatics.oxfordjournals.org/content/26/16/2042.long",
        "http://www.biomedcentral.com/1752-0509/7/7",
        "https://academic.oup.com/nar/article/50/D1/D701/6389625"
      ],
      "omictools": ["http://omictools.com/signalink-tool"]
    },
    "taxons": [
      "human",
      "D. melanogaster",
      "C. elegans"
    ],
    "annot": ["pathway"],
    "recommend": [
      "one of the largest resources with effect sign; due to its specific,",
      "biochemically defined pathways suitable for cross-talk analysis"
    ],
    "descriptions": [
      "In each of the three organisms, we first listed signaling proteins and",
      "interactions from reviews (and from WormBook in C.elegans) and then added further signaling",
      "interactions of the listed proteins. To identify additional interactions in C.elegans, we",
      "examined all interactions (except for transcription regulation) of the signaling",
      "proteins listed in WormBase and added only those to SignaLink that we could manually",
      "identify in the literature as an experimentally verified signaling interaction. For",
      "D.melanogaster, we added to SignaLink those genetic interactions from FlyBase that were also",
      "reported in at least one yeast-2-hybrid experiment. For humans, we manually checked the",
      "reliability and directions for the PPIs found with the search engines iHop and Chilibot.",
      "\n SignaLink assigns proteins to signaling pathways using the full texts of",
      "pathway reviews (written by pathway experts). While most signaling resources consider",
      "5–15 reviews per pathway, SignaLink uses a total of 170 review papers, i.e. more",
      "than 20 per pathway on average. Interactions were curated from a total of 941",
      "articles (PubMed IDs are available at the website). We added a small number of proteins",
      "based on InParanoid ortholog clusters. For curation, we used a self-developed",
      "graphical tool and Perl/Python scripts. The current version of SignaLink was completed",
      "in May 2008 based on WormBase (version 191), FlyBase (2008.6), Ensembl, UniProt",
      "and the publications listed on the website. ",
      "\n The curation protocol of SignaLink",
      "(Fig. 1A) contains several steps aimed specifically at reducing data and curation",
      "errors. We used reviews as a starting point, manually looked up interactions three",
      "times, and manually searched for interactions of known signaling proteins with no",
      "signaling interactions so far in the database."
    ],
    "notes": [
      "For OmniPath we used the literature curated part of version 3 of SignaLink,",
      "which is unpublished yet. Version 2 is publicly available, and format definitions in",
      "pypath exist to load the version 2 alternatively."
    ],
    "emails": [
      "t.korcsmaros@imperial.ac.uk",
      "Tamas Korcsmaros"
    ],
    "type": "literature curated",
    "subtype": "activity flow",
    "omnipath": true,
    "license": "CC BY-SA 3.0",
    "pathguide": 320,
    "dateUpdated": "Oct 2021"
  },
  "NRF2ome": {
    "yearUsedRelease": 2013,
    "releases": [2013],
    "authors": ["Korcsmaros Group"],
    "label": "NRF2ome",
    "urls": {
      "webpages": ["http://nrf2.elte.hu/"],
      "articles": [
        "http://www.hindawi.com/journals/omcl/2013/737591/",
        "http://www.sciencedirect.com/science/article/pii/S0014579312003912"
      ]
    },
    "pubmeds": [
      22641035,
      23710289
    ],
    "taxons": ["human"],
    "recommend": [
      "specific details about NRF2 related oxidative stress signaling; connections to",
      "transcription factors"
    ],
    "descriptions": [
      "From Korcsmaros 2010: ... we first listed signaling proteins and interactions",
      "from reviews and then added further signaling interactions of the listed proteins.",
      "We used reviews as a starting point, manually looked up interactions three times,",
      "and manually searched for interactions of known signaling proteins with no",
      "signaling interactions so far in the database."
    ],
    "emails": [
      "t.korcsmaros@imperial.ac.uk>",
      "Tamas Korcsmaros"
    ],
    "type": "literature curated",
    "subtype": "activity flow",
    "omnipath": true,
    "license": "CC BY-SA 3.0",
    "dateUpdated": "Nov 2016"
  },
  "ARN": {
    "full_name": "Autophagy Regulatory Network",
    "yearUsedRelease": 2014,
    "releases": [2014],
    "authors": ["Korcsmaros Group"],
    "label": "ARN",
    "pubmeds": [25635527],
    "urls": {
      "webpages": ["http://autophagyregulation.org/"],
      "articles": [
        "http://www.tandfonline.com/doi/full/10.4161/15548627.2014.994346"
      ]
    },
    "taxons": ["human"],
    "annot": ["pathway"],
    "recommend": [
      "well curated essential interactions in autophagy regulation; connections to",
      "transcription factors"
    ],
    "descriptions": [
      "From Korcsmaros 2010: ... we first listed signaling proteins and interactions",
      "from reviews and then added further signaling interactions of the listed proteins.",
      "We used reviews as a starting point, manually looked up interactions three times,",
      "and manually searched for interactions of known signaling proteins with no",
      "signaling interactions so far in the database."
    ],
    "emails": [
      "t.korcsmaros@imperial.ac.uk>",
      "Tamas Korcsmaros"
    ],
    "type": "literature curated",
    "subtype": "activity flow",
    "omnipath": true,
    "license": "CC BY-SA 3.0",
    "dateUpdated": "Nov 2016"
  },
  "HPRD": {
    "synonyms": ["HPRD-phos"],
    "yearUsedRelease": 2010,
    "releases": [
      2002,
      2005,
      2009,
      2010
    ],
    "urls": {
      "webpages": ["http://www.hprd.org/"],
      "articles": [
        "http://genome.cshlp.org/content/13/10/2363.long",
        "http://nar.oxfordjournals.org/content/34/suppl_1/D411.long",
        "http://nar.oxfordjournals.org/content/37/suppl_1/D767.long"
      ],
      "omictools": ["http://omictools.com/human-protein-reference-database-tool"]
    },
    "annot": ["mechanism"],
    "recommend": [
      "one of the largest kinase-substrate resources; provides large amount of",
      "specific information; discontinued"
    ],
    "pubmeds": [
      14525934,
      16381900,
      18988627
    ],
    "descriptions": [
      "The information about protein-protein interactions was cataloged after a",
      "critical reading of the published literature. Exhaustive searches were done based on",
      "keywords and medical subject headings (MeSH) by using Entrez. The type of experiments",
      "that served as the basis for establishing protein-protein interactions was also",
      "annotated. Experiments such as coimmunoprecipitation were designated in vivo, GST fusion",
      "and similar “pull-down” type of experiments were designated in vitro, and those",
      "identified by yeast two-hybrid were annotated as yeast two-hybrid. ",
      "\n Posttranslational",
      "modifications were annotated based on the type of modification, site of modification, and",
      "the modified residue. In addition, the upstream enzymes that are responsible for",
      "modifications of these proteins were reported if described in the articles. The most",
      "commonly known and the alternative subcellular localization of the protein were based",
      "on the literature. The sites of expression of protein and/or mRNA were annotated",
      "based on published studies."
    ],
    "full_name": "Human Protein Reference Database",
    "emails": [
      "pandey@jhmi.edu",
      "Akhilesh Pandey"
    ],
    "type": "literature curated",
    "subtype": "post-translational modification",
    "omnipath": true,
    "license": "HPRD",
    "pypath": {
      "data": [
        "urls.urls[\"hprd_all\"][\"url\"]",
        "urls.urls[\"hprd_all\"][\"ptm_file\"]"
      ],
      "input": ["pypath.dataio.get_hprd()"],
      "intr": ["pypath.dataio.hprd_interactions()"],
      "format": [
        "pypath.data_formats.ptm[\"hprd\"]",
        "pypath.data_formats.omnipath[\"hprd\"]"
      ],
      "ptm": ["pypath.dataio.get_hprd_ptms()"]
    },
    "pathguide": 14,
    "dateUpdated": "Nov 2016",
    "inputs": {
      "enzyme_substrate": {
        "id_type_enzyme": "genesymbol",
        "id_type_substrate": [
          [
            "refseqp",
            "substrate_refseqp"
          ]
        ],
        "input_method": "hprd.hprd_enzyme_substrate",
        "organisms": [
          9606
        ],
        "organisms_supported": false,
        "extra_attrs": {}
      }
    }
  },
  "ACSN": {
    "yearUsedRelease": 2015,
    "releases": [
      2008,
      2014,
      2015,
      2016
    ],
    "authors": ["Curie"],
    "urls": {
      "webpages": ["https://acsn.curie.fr"],
      "articles": [
        "http://www.nature.com/oncsis/journal/v4/n7/full/oncsis201519a.html",
        "http://msb.embopress.org/content/4/1/0174.long"
      ]
    },
    "pubmeds": [
      26192618,
      18319725
    ],
    "taxons": ["human"],
    "recommend": [
      "the third largest process description resource; focused on signaling pathways;",
      "relationships mapped into a topological space"
    ],
    "descriptions": [
      "The map curator studies the body of literature dedicated to the biological",
      "process or molecular mechanism of interest. The initial sources of information are the",
      "major review articles from high-impact journals that represent the consensus view on",
      "the studied topic and also provide a list of original references. The map curator",
      "extracts information from review papers and represents it in the form of biochemical",
      "reactions in CellDesigner. This level of details reflects the ‘canonical’ mechanisms.",
      "Afterwards, the curator extends the search and analyses original papers from the list",
      "provided in the review articles and beyond. This information is used to enrich the map",
      "with details from the recent discoveries in the field. The rule for confident",
      "acceptance and inclusion of a biochemical reaction or a process is the presence of",
      "sufficient evidences from more than two studies, preferably from different scientific",
      "groups. The content of ACSN is also verified and compared with publicly available",
      "databases such as REACTOME, KEGG, WikiPathways, BioCarta, Cell Signalling and others to",
      "ensure comprehensive representation of consensus pathways and links on PMIDs of",
      "original articles confirmed annotated molecular interactions.",
      "\n CellDesigner 3.5 version was used to enter biological facts from a carefully",
      "studied selection of papers (see the whole bibliography on the web site with",
      "Supplementary information). Whenever the details of a biological fact could not be naturally",
      "expressed with CellDesigner standard notations, it was fixed and some solution was",
      "proposed. For example, we added a notation (co‐factor) to describe all the components",
      "intervening in the transcription of genes mediated by the E2F family proteins."
    ],
    "emails": [
      "andrei.zinovyev@curie.fr",
      "Andrei Zinovyev"
    ],
    "type": "literature curated",
    "subtype": "reaction",
    "full_name": "Atlas of Cancer Signalling Networks",
    "omnipath": false,
    "license": "CC BY 4.0",
    "pypath": {
      "data": [
        "pypath.urls.urls[\"acsn\"][\"url\"]",
        "pypath.data_formats.files[\"acsn\"][\"ppi\"]",
        "pypath.data_formats.files[\"acsn\"][\"names\"]",
        "pypath.urls.urls[\"acsn\"][\"biopax_l3\"]"
      ],
      "input": [
        "pypath.dataio.get_acsn()",
        "pypath.dataio.get_acsn_effects()",
        "pypath.dataio.acsn_biopax()",
        "pypath.pypath.PyPath().acsn_effects()"
      ],
      "intr": ["pypath.dataio.acsn_ppi()"],
      "format": [
        "pypath.data_formats.reaction[\"acsn\"]",
        "pypath.data_formats.reaction_misc[\"acsn\"]"
      ]
    },
    "dateUpdated": "Nov 2016"
  },
  "DeathDomain": {
    "yearUsedRelease": 2012,
    "releases": [
      2011,
      2012
    ],
    "authors": ["Myoungji University"],
    "label": "DeathDomain",
    "taxons": ["human"],
    "pubmeds": [22135292],
    "urls": {
      "articles": ["http://nar.oxfordjournals.org/content/40/D1/D331"],
      "webpages": ["http://deathdomain.org/"]
    },
    "license": {
      "name": "No license.",
      "url": "http://www.gnu.org/licenses/license-list.html#NoLicense",
      "commercial_use": false,
      "comment": ["Please cite the following paper when you use Death Domain",
        "database in your publications, which is very important to sustain our service: Kwon et",
        "al. 2012."]
    },
    "emails": [
      "hyunho@ynu.ac.kr",
      "Hyun Ho Park"
    ],
    "files": {
      "articles": ["DeathDomain_Kwon2011.pdf"],
      "data": {
        "raw": ["deathdomain.tsv"],
        "processed": ["deathdomain.sif"]
      }
    },
    "taxons": ["human"],
    "size": {
      "nodes": 99,
      "edges": 175
    },
    "identifiers": ["GeneSymbol"],
    "annot": ["experiment"],
    "recommend": "focused deep curation effort on death domain superfamily proteins; many specific relationships",
    "descriptions": [
      "The PubMed database was used as the primary source for collecting information",
      "and constructing the DD database. After finding synonyms for each of the 99 DD",
      "superfamily proteins using UniProtKB and Entrez Gene, we obtained a list of articles using",
      "each name of the proteins and its synonyms on a PubMed search, and we selected the",
      "articles that contained evidence for physical binding among the proteins denoted. We",
      "also manually screened information that was in other databases, such as DIP,",
      "IntAct, MINT, STRING and Entrez Gene. All of the 295 articles used for database",
      "construction are listed on our database website."
    ],
    "notes": [
      "Detailful dataset with many references. Sadly the data can be extracted only",
      "by parsing HTML. It doesn't mean more difficulty than parsing XML formats, just",
      "these are not intended to use for this purpose."
    ],
    "type": "literature curated",
    "subtype": "activity flow",
    "omnipath": true,
    "data_integration": "static",
    "license": "NAR Open Access",
    "pypath": {
      "data": ["pypath.data/dd_refs.csv"],
      "format": [
        "pypath.data_formats.pathway[\"death\"]",
        "pypath.data_formats.omnipath[\"death\"]"
      ]
    },
    "pathguide": 442,
    "dateUpdated": "Nov 2016"
  },
  "TRIP": {
    "yearUsedRelease": 2014,
    "releases": [
      2010,
      2012
    ],
    "urls": {
      "articles": [
        "http://www.plosone.org/article/info:doi/10.1371/journal.pone.0047165",
        "http://nar.oxfordjournals.org/content/39/suppl_1/D356.full",
        "http://link.springer.com/article/10.1007%2Fs00424-013-1292-2"
      ],
      "webpages": ["http://www.trpchannel.org"],
      "omictools": [
        "http://omictools.com/transient-receptor-potential-channel-interacting-protein-database-tool"
      ]
    },
    "label": "TRIP",
    "full_name": "Mammalian Transient Receptor Potential Channel-Interacting Protein Database",
    "emails": [
      "jhjeon2@snu.ac.kr",
      "Ju-Hong Jeon"
    ],
    "size": {
      "nodes": 468,
      "edges": 744
    },
    "pubmeds": [
      20851834,
      23071747,
      23677537
    ],
    "files": {
      "articles": ["TRIP_Shin2012.pdf"],
      "data": {
        "raw": [],
        "processed": ["trip.sif"]
      }
    },
    "taxons": [
      "human",
      "mouse",
      "rat"
    ],
    "identifiers": ["GeneSymbol"],
    "recommend": "high number of specific interactions; focused on TRP channels",
    "descriptions": [
      "The literature on TRP channel PPIs found in the PubMed database serve as the",
      "primary information source for constructing the TRIP Database. First, a list of",
      "synonyms for the term ‘TRP channels’ was constructed from UniprotKB, Entrez Gene,",
      "membrane protein databases (Supplementary Table S2) and published review papers for",
      "nomenclature. Second, using these synonyms, a list of articles was obtained through a PubMed",
      "search. Third, salient articles were collected through a survey of PubMed abstracts",
      "and subsequently by search of full-text papers. Finally, we selected articles that",
      "contain evidence for physical binding among the proteins denoted. To prevent omission",
      "of relevant papers, we manually screened information in other databases, such as",
      "DIP, IntAct, MINT, STRING, BioGRID, Entrez Gene, IUPHAR-DB and ISI Web of Knowledge",
      "(from Thomson Reuters). All 277 articles used for database construction are listed",
      "in our database website. "
    ],
    "notes": [
      "Good manually curated dataset focusing on TRP channel proteins, with ~800",
      "binary interactions. The provided formats are not well suitable for bioinformatics",
      "use because of the non standard protein names, with greek letters and only human",
      "understandable formulas. Using HTML processing from 5-6 different tables, with couple",
      "hundreds lines of code, one have a chance to compile a usable table."

    ],
    "type": "literature curated",
    "subtype": "activity flow",
    "omnipath": true,
    "pypath": {
      "input": [
        "pypath.dataio.trip_process()",
        "pypath.dataio.take_a_trip()",
        "pypath.dataio.trip_process_table()",
        "pypath.dataio.trip_get_uniprot()",
        "pypath.dataio.trip_find_uniprot()"
      ],
      "intr": ["pypath.dataio.trip_interactions()"],
      "data": [
        "pypath.urls.urls[\"trip\"][\"intr\"]",
        "pypath.urls.urls[\"trip\"][\"show\"]",
        "pypath.urls.urls[\"trip\"][\"json\"]"
      ],
      "format": [
        "pypath.data_formats.pathway[\"trip\"]",
        "pypath.data_formats.omnipath[\"trip\"]"
      ]
    },
    "license": "CC BY-NC-SA 3.0",
    "pathguide": 409,
    "dateUpdated":"Nov 2016"
  },
  "Awan2007": {
    "yearUsedRelease": 2007,
    "authors": ["Wang Group"],
    "label": "Awan 2007",
    "data_import": [
      "BioCarta",
      "CA1"
    ],
    "contains": [
      "BioCarta",
      "CA1"
    ],
    "urls": {
      "articles": ["http://www.cancer-systemsbiology.org/Papers/iet-sb2007.pdf"]
    },
    "emails": [
      "Edwin.Wang@cnrc-nrc.gc.ca",
      "Edwin Wang"
    ],
    "pubmeds": [17907678],
    "descriptions": [
      "To construct the human cellular signalling network, we manually curated",
      "signalling pathways from literature. The signalling data source for our pathways is the",
      "BioCarta database (http://www.biocarta.com/genes/allpathways.asp), which, so far, is",
      "the most comprehensive database for human cellular signalling pathways. Our",
      "curated pathway database recorded gene names and functions, cellular locations of each",
      "gene and relationships between genes such as activation, inhibition, translocation,",
      "enzyme digestion, gene transcription and translation, signal stimulation and so on.",
      "To ensure the accuracy and the consistency of the database, each referenced",
      "pathway was cross-checked by different researchers and finally all the documented",
      "pathways were checked by one researcher. In total, 164 signalling pathways were",
      "documented (supplementary Table 2). Furthermore, we merged the curated data with another",
      "literature-mined human cellular signalling network. As a result, the merged network contains",
      "nearly 1100 proteins (SupplementaryNetworkFile). To construct a signalling network,",
      "we considered relationships of proteins as links (activation or inactivation as",
      "directed links and physical interactions in protein complexes as neutral links) and",
      "proteins as nodes."
    ],
    "type": "literature curated",
    "subtype": "activity flow",
    "omnipath": false,
    "license": "CC BY 4.0",
    "dateUpdated":"Nov 2016"
  },
  "Cui2007": {
    "yearUsedRelease": 2007,
    "authors": ["Wang Group"],
    "label": "Cui 2007",
    "data_import": [
      "Awan2007",
      "CancerCellMap"
    ],
    "pubmeds": [18091723],
    "contains": [
      "Awan2007",
      "CancerCellMap",
      "CA1",
      "BioCarta"
    ],
    "urls": {
      "articles": ["http://msb.embopress.org/content/3/1/152"]
    },
    "emails": [
      "Edwin.Wang@cnrc-nrc.gc.ca",
      "Edwin Wang"
    ],
    "files": {
      "articles": ["Cui2007.pdf"],
      "data": {
        "raw": ["cui-network.xls"],
        "processed": ["cui.sif"]
      }
    },
    "identifiers": ["EntrezGene"],
    "size": {
      "edges": 4249,
      "nodes": 1528
    },
    "taxons": ["human"],
    "descriptions": [
      "To build up the human signaling network, we manually curated the signaling",
      "molecules (most of them are proteins) and the interactions between these molecules from",
      "the most comprehensive signaling pathway database, BioCarta",
      "(http://www.biocarta.com/). The pathways in the database are illustrated as diagrams. We manually recorded",
      "the names, functions, cellular locations, biochemical classifications and the",
      "regulatory (including activating and inhibitory) and interaction relations of the",
      "signaling molecules for each signaling pathway. To ensure the accuracy of the curation,",
      "all the data have been crosschecked four times by different researchers. After",
      "combining the curated information with another literature‐mined signaling network that",
      "contains ∼500 signaling molecules (Ma'ayan et al, 2005)[this is the CA1], we obtained a",
      "signaling network containing ∼1100 proteins (Awan et al, 2007). We further extended this",
      "network by extracting and adding the signaling molecules and their relations from the",
      "Cancer Cell Map (http://cancer.cellmap.org/cellmap/), a database that contains 10",
      "manually curated signaling pathways for cancer. As a result, the network contains 1634",
      "nodes and 5089 links that include 2403 activation links (positive links), 741",
      "inhibitory links (negative links), 1915 physical links (neutral links) and 30 links whose",
      "types are unknown (Supplementary Table 9). To our knowledge, this network is the",
      "biggest cellular signaling network at present.",
      "\n From Awan 2007: To construct the human cellular signalling network, we",
      "manually curated signalling pathways from literature. The signalling data source for",
      "our pathways is the BioCarta database",
      "(http://www.biocarta.com/genes/allpathways.asp), which, so far, is the most comprehensive database for human cellular",
      "signalling pathways. Our curated pathway database recorded gene names and functions,",
      "cellular locations of each gene and relationships between genes such as activation,",
      "inhibition, translocation, enzyme digestion, gene transcription and translation, signal",
      "stimulation and so on. To ensure the accuracy and the consistency of the database, each",
      "referenced pathway was cross-checked by different researchers and finally all the",
      "documented pathways were checked by one researcher."
    ],
    "notes": [
      "Excellent signaling network with good topology for all those who doesn't mind",
      "to use data of unknown origin. Supposedly a manually curated network, but data",
      "files doesn't include article references. Merging CA1 network with CancerCellMap and",
      "BioCarta (also without references) makes the origin of the data untraceable."
    ],
    "type": "literature curated",
    "subtype": "activity flow",
    "omnipath": false,
    "license": "CC BY 4.0",
    "dateUpdated":"Nov 2016"
  },
  "BioCarta": {
    "synonyms": ["Biocarta"],
    "yearUsedRelease": 2006,
    "releases": [2006],
    "authors": ["Community"],
    "label": "BioCarta",
    "urls": {
      "webpages": [
        "http://www.biocarta.com/",
        "http://cgap.nci.nih.gov/Pathways/BioCarta_Pathways"
      ]
    },
    "emails": [
      "info@biocarta.com",
      "BioCarta Scientific Advisory Board"
    ],
    "taxons": ["human"],
    "descriptions": [
      "Community built pathway database based on expert curation."
    ],
    "notes": [
      "This resource includes a huge number of pathways, each curated by experts from",
      "a few reviews. The data is not available for download from the original webpage,",
      "only from second hand, for example from NCI-PID, in NCI-XML format. However, these",
      "files doesn't contain any references, which makes problematic the use of the",
      "BioCarta dataset. Also, some pathways are reviewed long time ago, possibly outdated.",
      "The Company and the website looks like it was abandoned around 2003-2006."
    ],
    "type": "literature curated",
    "subtype": "activity flow",
    "omnipath": false,
    "license": "BioCarta",
    "dateUpdated":"Nov 2016"
  },
  "TLR": {
    "urls": {
      "articles": ["https://www.embopress.org/doi/10.1038/msb4100057"]
    },
    "type": "literature curated",
    "subtype": "model",
    "omnipath": false,
    "license": "No license",
    "dateUpdated":"Nov 2016"
  },
  "CA1": {
    "yearUsedRelease": 2005,
    "releases": [2005],
    "size": {
      "nodes": 545,
      "edges": 1259
    },
    "authors": ["Iyengar Lab"],
    "label": "Ma'ayan 2005",
    "full_name": "Human Hippocampal CA1 Region Neurons Signaling Network",
    "pubmeds": [16099987],
    "urls": {
      "articles": ["http://www.sciencemag.org/content/309/5737/1078.full"],
      "webpages": []
    },
    "emails": [
      "ravi.iyengar@mssm.edu",
      "Ravi Iyengar"
    ],
    "taxons": [
      "human",
      "mouse"
    ],
    "annot": [
      "localization",
      "mechanism"
    ],
    "recommend": ["among the largest resources providing effect signs; more than a decade old",
      "dataset, used in many studies"],
    "descriptions": [
      "We used published research literature to identify the key components of",
      "signaling pathways and cellular machines, and their binary interactions. Most components",
      "(~80%) have been described in hippocampal neurons or related neuronal cells. Other",
      "components are from other cells, but are included because they are key components in",
      "processes known to occur in hippocampal neurons, such as translation. We then",
      "established that these interactions were both direct and functionally relevant. All of the",
      "connections were individually verified by at least one of the authors of this paper by",
      "reading the relevant primary paper(s). We developed a system made of 545 components",
      "(nodes) and 1259 links (connections). We used arbitrary but consistent rules to sort",
      "components into various groups. For instance, transcription factors are considered a as",
      "part of the transcriptional machinery, although it may also be equally valid to",
      "consider them as the most downstream component of the central signaling network.",
      "Similarly the AMPA receptor-channel (AMPAR) is considered part of the ion channels in",
      "the electrical response system since its activity is essential to defining the",
      "postsynaptic response, although it binds to and is activated by glutamate, and hence can be",
      "also considered a ligand gated receptor-channel in the plasma membrane. The links",
      "were specified by two criteria: function and biochemical mechanism. Three types of",
      "functional links were specified. This follows the rules used for representation of",
      "pathways in Science’s STKE (S1). Links may be activating, inhibitory or neutral.",
      "Neutral links do not specify directionality between components, and are mostly used to",
      "represent scaffolding and anchoring undirected or bidirectional interactions. The",
      "biochemical specification includes defining the reactions as non-covalent binding",
      "interactions or enzymatic reactions. Within the enzymatic category, reactions were further",
      "specified as phosphorylation, dephosphorylation, hydrolysis, etc. These two criteria for",
      "specification are independent and were defined for all interactions. For the analyses in",
      "this study we only used the functional criteria: activating, inhibitory or neutral",
      "specifications. We chose papers that demonstrated direct interactions that were supported by",
      "either biochemical or physiological effects of the interactions. From these papers we",
      "identified the components and interactions that make up the system we analyzed. During",
      "this specification process we did not consider whether these interactions would",
      "come together to form higher order organizational units. Each component and",
      "interaction was validated by a reference from the primary literature (1202 papers were",
      "used). A list of authors who read the papers to validate the components and",
      "interactions is provided under authors contributions."
    ],
    "notes": [
      "One of the earliest manually curated networks, available in easily accessible",
      "tabular format, including UniProt IDs and PubMed references."
    ],
    "type": "literature curated",
    "subtype": "activity flow",
    "omnipath": true,
    "data_integration": "dynamic",
    "pypath": {
      "intr": ["pypath.urls.urls[\"ca1\"][\"url\"]"],
      "data": ["pypath.dataio.get_ca1()"],
      "format": [
        "pypath.data_formats.pathway[\"ca1\"]",
        "pypath.data_formats.omnipath[\"ca1\"]"
      ]
    },
    "license": "CC BY 4.0",
    "dateUpdated":"Nov 2016"
  },
  "CancerCellMap": {
    "yearUsedRelease": 2006,
    "relases": [
      2004,
      2006
    ],
    "urls": {
      "articles": [],
      "webpages": [
        "http://www.pathwaycommons.org/archives/PC1/last_release-2011/tab_delim_network/by_source/",
        "http://web.archive.org/web/20130729025707/http://cancer.cellmap.org/cellmap/home.do"
      ]
    },
    "authors": ["Bader Lab"],
    "emails": [
      "gary.bader@utoronto.ca",
      "Gary Bader"
    ],
    "descriptions": [
      "Manually curated data, unpublished. A team of M.Sc. and Ph.D. biologists at",
      "the Institute of Bioinformatics in Bangalore, India read original research papers",
      "and hand-entered the pathway data into our database. The quality of the Cancer",
      "Cell Map pathways is very high. Half of the pathways were reviewed by experts at",
      "Memorial Sloan-Kettering Cancer Center and were found to contain only a few errors,",
      "which were subsequently fixed. A pathway is a collection of all genes/proteins that",
      "have been described as pathway members in any publication and all the interactions",
      "between them that can be found described in the literature."
    ],
    "notes": [
      "One of the earliest manually curated datasets, now only available from second",
      "hand, e.g. from PathwayCommons. Included in many other resources. Contains binary",
      "interactions with PubMed references."
    ],
    "taxons": [
      "human",
      "mouse",
      "rat"
    ],
    "annot": ["localization"],
    "recommend": "old literature curated resource; effect signs for some interactions",
    "type": "literature curated",
    "subtype": "interaction",
    "omnipath": true,
    "pypath": {
      "intr": ["pypath.dataio.get_ccmap()"],
      "data": [
        "pypath.urls.urls[\"ccmap\"][\"nodes\"]",
        "pypath.urls.urls[\"ccmap\"][\"edges\"]"
      ],
      "format": [
        "pypath.data_formats.interaction[\"ccmap\"]",
        "pypath.data_formats.omnipath[\"ccmap\"]"
      ]
    },
    "data_integration": "dynamic",
    "license": "CC BY 2.5",
    "pathguide": 223,
    "dateUpdated":"Nov 2016"
  },
  "CARFMAP": {
    "yearUsedRelease": 2015,
    "urls": {
      "articles": [
        "http://journals.plos.org/plosone/article?id=10.1371/journal.pone.0143274"
      ],
      "webpages": ["http://visionet.erc.monash.edu.au/CARFMAP/"]
    },
    "pubmeds": [26673252],
    "emails": [
      "hieu.nim@monash.edu",
      "Hieu T Nim",
      "sarah.boyd@monash.edu",
      "Sarah E Boyd"
    ],
    "license": "CC BY 4.0",
    "omnipath": false,
    "type": "Literature curated",
    "subtype": "Pathway",
    "dateUpdated":"Nov 2016"
  },
  "Wang": {
    "yearUsedRelease": 2014,
    "releases": [
      2009,
      2010,
      2011,
      2012,
      2013,
      2014
    ],
    "nodes": 6300,
    "edges": 63000,
    "authors": ["Wang Group"],
    "full_name": "Human Signaling Network version 6",
    "label": "HumanSignalingNetwork",
    "data_import": [
      "Cui2007",
      "BioCarta",
      "CST",
      "NCI-PID",
      "iHOP"
    ],
    "urls": {
      "webpages": [
        "http://www.cancer-systemsbiology.org/dataandsoftware.htm",
        "http://www.bri.nrc.ca/wang/"
      ]
    },
    "emails": [
      "Edwin.Wang@cnrc-nrc.gc.ca",
      "Edwin Wang"
    ],
    "taxons": [
      "human",
      "mouse",
      "rat"
    ],
    "contains": [
      "Cui2007",
      "CancerCellMap",
      "Awan2007",
      "NetPath",
      "CA1",
      "NCI-PID",
      "BioCarta",
      "CST",
      "iHOP"
    ],
    "descriptions": [
      "Composed from multiple manually curated datasets, and contains own manual",
      "cuartion effort. Methods are unclear, and the dataset has not been published in",
      "reviewed paper. Based on the Cui et al 2007.",
      "\n Wang Lab has manually curated human signaling data from literature since 2005.",
      "The data sources include BioCarta, CST Signaling pathways, NCI Pathway Interaction",
      "Database, iHOP, and many review papers. The contents are updated every year.",
      "\n iHOP is not literature curated, but is a literature mining platform."
    ],
    "notes": [
      "This network aims to merge multiple manually curated networks. Unfortunately a",
      "precise description of the sources and methods is missing. Also, the dataset does not",
      "include the references. Moreover, the data file misses header and key, so users can",
      "only guess about the meaning of columns and values."
    ],
    "type": "literature curated",
    "data_integration": "dynamic",
    "subtype": "activity flow",
    "omnipath": false,
    "license": "CC BY-NC 3.0",
    "pypath": {
      "data": ["pypath.urls.urls[\"hsn\"]"],
      "format": ["pypath.data_formats.interaction_misc[\"hsn\"]"],
      "intr": ["pypath.dataio.get_hsn()"]
    },
    "dateUpdated":"Nov 2016"
  },
  "Ataxia": {
    "yearUsedRelease": 2010,
    "urls": {
      "webpages": ["http://franklin.imgen.bcm.tmc.edu/ppi/tables.html"],
      "articles": ["http://hmg.oxfordjournals.org/content/20/3/510.long"]
    },
    "taxons": ["human"],
    "authors": ["Shaw Lab"],
    "descriptions": [
      "In order to expand the interaction dataset, we added relevant direct",
      "protein–protein interactions from currently available human protein–protein interaction",
      "networks (Rual et al., 2005; Stelzl et al., 2005). We also searched public databases,",
      "including BIND (Bader et al., 2003), DIP (Xenarios et al., 2002), HPRD (Peri et al.,",
      "2003), MINT (Zanzoni et al., 2002), and MIPS (Pagel et al., 2005), to identify",
      "literature-based binary interactions involving the 54 ataxia-associated baits and the 561",
      "interacting prey proteins. We identified 4796 binary protein–protein interactions for our",
      "Y2H baits and prey proteins (Table S4) and incorporated them in the Y2H",
      "protein–protein interaction map (Figures 4A–4C)."
    ],
    "notes": ["The Ataxia network doesn't contain original manual curation effort.",
              "The integrated data are very old."],
    "type": "high-throughput",
    "subtype": "interaction",
    "omnipath": false,
    "emails": [
      "Tong_Hao@dfci.harvard.edu",
      "Tong Hao",
      "barabasi@gmail.com",
      "Albert-Laszlo Barabasi"
    ],
    "license": "CC BY 2.5",
    "dateUpdated":"Nov 2016"
  },
  "Reactome": {
    "yearUsedRelease": 2016,
    "releases": [
      2004,
      2008,
      2010,
      2012,
      2014,
      2015,
      2016
    ],
    "urls": {
      "webpages": ["http://reactome.org/"],
      "articles": [
        "http://nar.oxfordjournals.org/content/33/suppl_1/D428.long",
        "http://nar.oxfordjournals.org/content/37/suppl_1/D619.long",
        "http://onlinelibrary.wiley.com/doi/10.1002/pmic.201100066/abstract",
        "http://nar.oxfordjournals.org/content/39/suppl_1/D691.long",
        "http://genomebiology.com/content/8/3/R39",
        "http://nar.oxfordjournals.org/content/42/D1/D472.long",
        "http://www.mdpi.com/2072-6694/4/4/1180/htm"
      ],
      "omictools": ["http://omictools.com/reactome-tool"]
    },
    "pubmeds": [
      15608231,
      18981052,
      21751369,
      21067998,
      24213504,
      24243840
    ],
    "annot": [
      "localization",
      "mechanism",
      "pathway"
    ],
    "recommend": "the largest process description resource; peerless coverage; both signaling and metabolism",
    "descriptions": [
      "Once the content of the module is approved by the author and curation staff,",
      "it is peer-reviewed on the development web-site, by one or more bench biologists",
      "selected by the curator in consultation with the author. The peer review is open and",
      "the reviewers are acknowledged in the database by name. Any issues raised in the",
      "review are resolved, and the new module is scheduled for release."
    ],
    "notes": [
      "No binary interactions can be exported programmatically from any format of the",
      "Reactome dataset. Reactome's curation method doesn't cover binary interactions, the",
      "inferred lists on the webpage are based on automatic expansion of complexes and",
      "reactions, and thus are unreliable. In lack of information, references cannot be assigned",
      "to interactions."
    ],
    "type": "literature curated",
    "subtype": "process description",
    "data_integration": "dynamic",
    "omnipath": false,
    "emails": [
      "help@reactome.org",
      "Reactome Team",
      "hhe@ebi.ac.uk",
      "Henning Hermjakob"
    ],
    "license": "CC0 1.0",
    "pypath": {
      "data": [
        "pypath.urls.urls[\"reactome\"][\"sbml\"]",
        "pypath.urls.urls[\"reactome\"][\"biopax_l2\"]",
        "pypath.urls.urls[\"reactome\"][\"biopax_l3\"]"
      ],
      "format": ["pypath.data_formats.reaction_misc[\"reactome\"]"],
      "intr": ["pypath.dataio.reactome_interactions()"],
      "input": [
        "pypath.dataio.reactome_sbml()",
        "pypath.dataio.reactome_biopax()"
      ]
    },
    "pathguide": 103,
    "dateUpdated":"Nov 2016"
  },
  "Li2012": {
    "yearUsedRelease": 2012,
    "urls": {
      "articles": ["http://genome.cshlp.org/content/22/7/1222"]
    },
    "pubmeds": [22194470],
    "label": "Li 2012",
    "authors": ["Wang Lab"],
    "emails": [
      "edwin.wang@cnrc-nrc.gc.ca",
      "Edwin Wang"
    ],
    "taxons": ["human"],
    "descriptions": [
      "Human phosphotyrosine signaling network. We manually collected the",
      "experimentally determined human TK–substrate interactions and substrate–SH2/PTB domain",
      "interactions from the literature (see Supplemental Materials), as well as the Phospho.ELM",
      "and PhosphoSitePlus databases. [71 references, 585 circuits]"
    ],
    "type": "high-throughput",
    "data_integration": "static",
    "subtype": "yeast 2 hybrid",
    "omnipath": false,
    "pypath": {
      "input": ["pypath.dataio.get_li2012()"],
      "data": [
        "pypath.urls.urls[\"li2012\"][\"file\"]",
        "pypath.data/li2012.csv"
      ],
      "intr": ["pypath.dataio.li2012_interactions()"],
      "dmi": ["pypath.dataio.li2012_dmi()"],
      "ptm": ["pypath.dataio.li2012_phospho()"],
      "format": ["pypath.data_formats.ptm_misc[\"li2012\"]"]
    },
    "license": "CC BY-NC 3.0",
    "dateUpdated":"Nov 2016"
  },
  "Zaman2013": {
    "yearUsedRelease": 2013,
    "urls": {
      "articles": [
        "http://www.sciencedirect.com/science/article/pii/S2211124713004695"
      ]
    },
    "pubmeds": [24075989],
    "label": "Zaman 2013",
    "authors": ["Wang Lab"],
    "emails": [
      "edwin.wang@cnrc-nrc.gc.ca",
      "Edwin Wang"
    ],
    "contains": [
      "HumanSignalingNetwork",
      "Cui2007",
      "CA1",
      "BioCarta",
      "Awan2007",
      "Li2012",
      "NCI-PID"
    ],
    "descriptions": [
      "The human signaling network (Version 4, containing more than 6,000 genes and",
      "more than 50,000 relations) includes our previous data obtained from manually",
      "curated signaling networks (Awan et al., 2007; Cui et al., 2007; Li et al., 2012) and",
      "by PID (http://pid.nci.nih.gov/) and our recent manual curations using the iHOP",
      "database (http://www.ihop-net.org/UniPub/iHOP/)."
    ],
    "type": "literature curated",
    "subtype": "activity flow",
    "omnipath": false,
    "license": "CC BY 4.0",
    "dateUpdated":"Nov 2016"
  },
  "AlzPathway": {
    "yearUsedRelease": 2015,
    "releases": [
      2012,
      2015
    ],
    "authors": ["Tokyo Bioinf"],
    "label": "AlzPathway",
    "urls": {
      "articles": [
        "http://www.biomedcentral.com/1752-0509/6/52",
        "http://onlinelibrary.wiley.com/doi/10.1038/clpt.2013.37/epdf",
        "http://link.springer.com/protocol/10.1007%2F978-1-4939-2627-5_25"
      ],
      "webpages": ["http://alzpathway.org/AlzPathway.html"]
    },
    "pubmeds": [
      23511713,
      22647208
    ],
    "emails": [
      "ogishima@sysmedbio.org",
      "Soichi Ogishima",
      "info@alzpathway.org",
      "Soichi Ogishima"
    ],
    "descriptions": [
      "We collected 123 review articles related to AD accessible from PubMed. We then",
      "manually curated these review articles, and have built an AD pathway map by using",
      "CellDesigner. Molecules are distinguished by the following types: proteins, complexes,",
      "simple molecules, genes, RNAs, ions, degraded products, and phenotypes. Gene symbols",
      "are pursuant to the HGNC symbols. Reactions are also distinguished by the",
      "following categories: state transition, transcription, translation, heterodimer",
      "association, dissociation, transport, unknown transition, and omitted transition. All the",
      "reactions have evidences to the references in PubMed ID using the MIRIAM scheme. All the",
      "references used for constructing the AlzPathway are listed in the ‘References for",
      "AlzPathway’. Cellular types are distinguished by the followings: neuron, astrocyte, and",
      "microglial cells. Cellular compartments are also distinguished by the followings: brain",
      "blood barrier, presynaptic, postsynaptic, and their inner cellular localizations."
    ],
    "notes": [
      "References can be fetched only from XML formats, not from the SIF file. Among",
      "approx. 150 protein-protein interactions, also contains interactions of many small",
      "molecules, denoted by pubchem IDs."
    ],
    "type": "literature curated",
    "data_integration": "static",
    "subtype": "activity flow",
    "omnipath": false,
    "pypath": {
      "data": ["pypath.data/alzpw-ppi.csv"],
      "format": ["pypath.data_formats.interaction[\"alz\"]"]
    },
    "license": "CC BY 3.0",
    "dateUpdated":"Nov 2016"
  },
  "MPPI": {
    "yearUsedRelease": 2005,
    "releases": [
      2000,
      2005
    ],
    "authors": ["MIPS Munich"],
    "label": "MPPI",
    "full_name": "The MIPS Mammalian Protein-Protein Interaction Database",
    "urls": {
      "articles": ["http://bioinformatics.oxfordjournals.org/content/21/6/832"],
      "webpages": ["http://mips.helmholtz-muenchen.de/proj/ppi/"],
      "omictools": [
        "http://omictools.com/mips-mammalian-protein-protein-interaction-database-tool"
      ]
    },
    "emails": [
      "p.pagel@wzw.tum.de",
      "Philipp Pagel",
      "d.frishman@helmholtz-muenchen.de",
      "Dmitrij Frishman"
    ],
    "pubmeds": [15531608],
    "taxons": [
      "human",
      "mammalia"
    ],
    "data_integration": "static",
    "recommend": "small, literature curated interaction dataset; complements well activity flow resources",
    "descriptions": [
      "The first and foremost principle of our MPPI database is to favor quality over",
      "completeness. Therefore, we decided to include only published experimental evidence derived",
      "from individual experiments as opposed to large-scale surveys. High-throughput data",
      "may be integrated later, but will be marked to distinguish it from evidence",
      "derived from individual experiments."
    ],
    "notes": [
      "This database contains hundreds of interactions curated manually from original",
      "papers. The format is perfect, with UniProt IDs, and PubMed references."
    ],
    "type": "literature curated",
    "subtype": "interaction",
    "omnipath": true,
    "pypath": {
      "data": ["pypath.data/mppi_human_rep.csv"],
      "format": [
        "pypath.data_formats.interaction[\"mppi\"]",
        "pypath.data_formats.omnipath[\"mppi\"]"
      ]
    },
    "license": "MPPI",
    "pathguide": 319,
    "dateUpdated":"Nov 2016"
  },
  "Negatome": {
    "yearUsedRelease": 2013,
    "relases": [2009],
    "urls": {
      "articles": [
        "http://nar.oxfordjournals.org/content/38/suppl_1/D540.long",
        "http://nar.oxfordjournals.org/content/42/D1/D396.long"
      ],
      "webpages": ["http://mips.helmholtz-muenchen.de/proj/ppi/negatome/"],
      "omictools": ["http://omictools.com/negatome-tool"]
    },
    "pubmeds": [
      24214996,
      19920129
    ],
    "emails": [
      "d.frishman@helmholtz-muenchen.de",
      "Dmitrij Frishman"],
    "descriptions": [
      "Annotation of the manual dataset was performed analogous to the annotation of",
      "protein–protein interactions and protein complexes in previous projects published by our",
      "group. Information about NIPs was extracted from scientific literature using only",
      "data from individual experiments but not from high-throughput experiments. Only",
      "mammalian proteins were considered. Data from high-throughput experiments were omitted",
      "in order to maintain the highest possible standard of reliability."
    ],
    "type": "literature curated",
    "data_integration": "static",
    "subtype": "negative",
    "omnipath": true,
    "pypath": {
      "data": ["pypath.data/negatome_manual.csv"],
      "format": ["pypath.data_formats.negative[\"negatome\"]"],
      "misc": [
        "pypath.pypath.PyPath().negative_report()",
        "pypath.pypath.PyPath().apply_negative()"
      ]
    },
    "license": "No license",
    "pathguide": 444,
    "dateUpdated":"Nov 2016"
  },
  "Macrophage": {
    "yearUsedRelease": 2010,
    "urls": {
      "articles": ["http://www.biomedcentral.com/1752-0509/4/63"],
      "webpages": ["http://www.macrophages.com/macrophage-pathways"],
      "omictools": ["http://omictools.com/macrophage-pathway-knowledgebase-tool"]
    },
    "emails": [
      "tom.freeman@roslin.ed.ac.uk",
      "Tom Freeman"],
    "pubmeds": [20470404],
    "annot": [
      "localization",
      "mechanism"
    ],
    "recommend": ["medium size resource with effect signs; high ratio of specific interactions;",
      "interactions confirmed in macrophages"],
    "descriptions": [
      "Ongoing analysis of macrophage-related datasets and an interest in",
      "consolidating our knowledge of a number of signalling pathways directed our choice of",
      "pathways to be mapped (see Figure 1). Public and propriety databases were initially",
      "used as resources for data mining, but ultimately all molecular interaction data",
      "was sourced from published literature. Manual curation of the literature was",
      "performed to firstly evaluate the quality of the evidence supporting an interaction and",
      "secondly, to extract the necessary and additional pieces of information required to",
      "'understand' the pathway and construct an interaction diagram. We have drawn pathways based",
      "on our desire to model pathways active in a human macrophage and therefore all",
      "components have been depicted using standard human gene nomenclature (HGNC). However, our",
      "understanding of the pathway components and the interactions between them, have been drawn",
      "largely from a consensus view of literature knowledge. As such the pathways presented",
      "here are based on data derived from a range of different cellular systems and",
      "mammalian species (human and mouse)."
    ],
    "type": "literature curated",
    "subtype": "activity flow",
    "omnipath": true,
    "license": "CC BY 4.0",
    "data_integration": "static",
    "pypath": {
      "data": ["pypath.data/macrophage_strict.csv"],
      "format": ["pypath.data_formats.pathway[\"macrophage\"]"]
    },
    "dateUpdated":"Nov 2016"
  },
  "NetPath": {
    "yearUsedRelease": 2015,
    "releases": [
      2010,
      2011,
      2012,
      2013,
      2014,
      2015
    ],
    "authors": [
      "Pandey Lab",
      "IOB Bangalore"
    ],
    "emails": [
      "pandey@jhmi.edu",
      "Akhilesh Pandey"
    ],
    "label": "NetPath",
    "data_import": ["CancerCellMap"],
    "includes": ["CancerCellMap"],
    "annot": [
      "experiment",
      "mechanism",
      "pathway"
    ],
    "urls": {
      "articles": [
        "http://genomebiology.com/content/11/1/R3",
        "http://database.oxfordjournals.org/content/2011/bar032.long",
        "http://database.oxfordjournals.org/content/2011/bar021.long",
        "http://www.omicsonline.com/0974-276X/JPB-04-184.php",
        "http://www.biomedcentral.com/1756-0500/4/408",
        "http://www.ncbi.nlm.nih.gov/pmc/articles/PMC3830942/",
        "http://link.springer.com/article/10.1007/s12079-012-0168-0",
        "http://www.hindawi.com/journals/jst/2012/376470/",
        "http://link.springer.com/article/10.1007/s12079-012-0186-y",
        "http://link.springer.com/article/10.1007/s12079-012-0181-3",
        "http://link.springer.com/article/10.1007/s12079-013-0197-3",
        "http://www.tandfonline.com/doi/full/10.3109/15419061.2013.791683",
        "http://link.springer.com/article/10.1007/s12079-013-0200-z",
        "http://database.oxfordjournals.org/content/2014/bau007.long",
        "http://link.springer.com/article/10.1007/s12079-014-0224-z",
        "http://www.hindawi.com/journals/jst/2014/962962/"
      ],
      "webpages": ["http://netpath.org/"]
    },
    "pubmeds": [
      20067622,
      21959865,
      21742767,
      21996254,
      24255551,
      22684822,
      22649723,
      23255051,
      23161412,
      23504413,
      23631681,
      23606317,
      24573880,
      24584707,
      24829797
    ],
    "recommend": ["the smallest process description resource, but represents a high quality",
      "literature curation effort; provides pathway annotations"],
    "descriptions": [
      "The initial annotation process of any signaling pathway involves gathering and",
      "reading of review articles to achieve a brief overview of the pathway. This process is",
      "followed by listing all the molecules that arereported to be involved in the pathway",
      "under annotation. Information regarding potential pathway authorities are also",
      "gathered at this initial stage. Pathway experts are involved in initial screening of",
      "the molecules listed to check for any obvious omissions. In the second phase,",
      "annotators manually perform extensive literature searches using search keys, which",
      "include all the alter native names of the molecules involved, the name of the pathway,",
      "the names of reactions, and so on. In addition, the iHOP resource is also used to",
      "perform advanced PubMed-based literature searches to collect the reactions that were",
      "reported to be implicated in a given pathway. The collected reactions are manually",
      "entered using the PathBuilder annotation interface, which is subjected to an internal",
      "review process involving PhD level scientists with expertise in the areas of",
      "molecular biology, immunology and biochemistry. However, there are instances where a",
      "molecule has been implicated in a pathway in a published report but the associated",
      "experimental evidence is either weak or differs from experiments carried out by other",
      "groups. For this purpose, we recruit several investigators as pathway authorities",
      "based on their expertise in individual signaling pathways. The review by pathway",
      "authorities occasionally leads to correction of errors or, more commonly, to inclusion of",
      "additional information. Finally, the pathway authorities help in assessing whether the",
      "work of all major laboratories has been incorporated for the given signaling",
      "pathway."
    ],
    "notes": [
      "Formats are unclear. The tab delimited format contains the pathway memberships",
      "of genes, PubMed references, but not the interaction partners! The Excel file is",
      "very weird, in fact it is not an excel table, and contains only a few rows from the",
      "tab file. The PSI-MI XML is much better. By writing a simple parser, a lot of",
      "details can be extracted."
    ],
    "type": "literature curated",
    "subtype": "process description",
    "data_integration": "dynamic",
    "omnipath": false,
    "license": "CC BY 2.5",
    "pypath": {
      "input": ["pypath.dataio.netpath_names()"],
      "intr": ["pypath.dataio.netpath()"],
      "data": [
        "pypath.urls.urls[\"netpath_psimi\"]",
        "pypath.urls.urls[\"netpath_names\"]"
      ],
      "format": ["pypath.data_formats.interaction[\"netpath\"]"]
    },
    "pathguide": 315,
    "dateUpdated":"Nov 2016"
  },
  "InnateDB": {
    "synonyms": ["InnateDB-All"],
    "yearUsedRelease": 2015,
    "urls": {
      "articles": [
        "http://msb.embopress.org/content/4/1/218.long",
        "http://www.biomedcentral.com/1752-0509/4/117",
        "http://nar.oxfordjournals.org/content/41/D1/D1228.long"
      ],
      "webpages": ["http://www.innatedb.com/"],
      "omictools": ["http://omictools.com/innatedb-tool"]
    },
    "authors": [
      "Brinkman Lab",
      "Hancock Lab",
      "Lynn Group"
    ],
    "emails": [
      "innatedb-mail@sfu.ca",
      "InnateDB Team",
      "david.lynn@sahmri.com",
      "David Lynn"
    ],
    "pubmeds": [
      20727158,
      23180781,
      18766178
    ],
    "releases": [
      2008,
      2010,
      2013,
      2014,
      2015
    ],
    "annot": [
      "experiment",
      "mechanism"
    ],
    "recommend": "middle size interaction resource; special focus on immune pathways",
    "descriptions": [
      "InnateDB (www.innatedb.com) is a database and integrated analysis platform",
      "specifically designed to facilitate systems-level analyses of the mammalian innate immune",
      "response (Lynn et al. 2008; 2010, 2013). To enrich our knowledge of innate immunity",
      "networks and pathways, the InnateDB curation team has contextually annotated >25,000",
      "human and mouse innate immunity-relevant molecular interactions through the review",
      "of >5,000 biomedical articles. Curation adheres to the MIMIx guidelines and new",
      "interactions are added weekly. Importantly, interactions are curated between molecules with",
      "a documented role in an innate immunity relevant biological process or pathway",
      "and all other interactors regardless of whether the interacting molecule has any",
      "known role in innate immunity. This approach captures interactions between the",
      "innate immune system and other systems.",
      "InnateDB is not limited to data on the innate immune system. It is a",
      "comprehensive database of human, mouse and bovine molecular interactions and pathways,",
      "consisting of more than 300,000 molecular interactions and 3,000+ pathways, integrated",
      "from major public molecular interaction and pathway databases. InnateDB is also an",
      "analysis platform offering user-friendly bioinformatics tools, including pathway and",
      "ontology analysis, network visualization and analysis and the ability to upload and",
      "analyze user-supplied gene expression or other quantitative data in a network and/or",
      "pathway context. The platform has a global profile and is utilised by >10,000 users",
      "per annum and is widely cited. A mirror of the site hosted in Australia is also",
      "available at innatedb.sahmri.com.",
      "Note that new interactions and gene annotations are added to InnateDB on an",
      "almost weekly database so the data is being continuously updated."
    ],
    "notes": [
      "Probably the largest manually curated binary protein interaction dataset,",
      "developed by a dedicated full time team of curators. Formats are clear and accessible,",
      "comprising UniProt IDs, PubMed references, experimental evidences and mechanisms."
    ],
    "type": "literature curated",
    "data_integration": "static",
    "subtype": "interaction",
    "omnipath": true,
    "license": "DSL",
    "pypath": {
      "format": [
        "pypath.data_formats.interaction[\"innatedb\"]",
        "pypath.data_formats.omnipath[\"innatedb\"]"
      ],
      "data": ["pypath.data/innatedb.csv"]
    },
    "pathguide": 264,
    "dateUpdated":"Nov 2016"
  },
  "CORUM": {
    "yearUsedRelease": 2012,
    "releases": [
      2007,
      2009
    ],
    "urls": {
      "articles": [
        "http://nar.oxfordjournals.org/content/36/suppl_1/D646.long",
        "http://nar.oxfordjournals.org/content/38/suppl_1/D497.long",
        "https://www.ncbi.nlm.nih.gov/pmc/articles/PMC6323970/"
      ],
      "webpages": ["http://mips.helmholtz-muenchen.de/genre/proj/corum"],
      "omictools": [
        "http://omictools.com/comprehensive-resource-of-mammalian-protein-complexes-tool"
      ]
    },
    "full_name": "Comprehensive Resource of Mammalian protein complexes",
    "emails": [
      "andreas.ruepp@helmholtz-muenchen.de",
      "Andreas Ruepp"
    ],
    "pubmeds": [
      19884131,
      17965090
    ],
    "taxons": [
      "human",
      "mouse",
      "rat"
    ],
    "descriptions": [
      "The CORUM database is a collection of experimentally verified mammalian",
      "protein complexes. Information is manually derived by critical reading of the",
      "scientific literature from expert annotators. Information about protein complexes",
      "includes protein complex names, subunits, literature references as well as the function",
      "of the complexes.",
      "In order to provide a high-quality dataset of mammalian protein complexes, all",
      "entries are manually created. Only protein complexes which have been isolated and",
      "characterized by reliable experimental evidence are included in CORUM. To be considered for",
      "CORUM, a protein complex has to be isolated as one molecule and must not be a",
      "construct derived from several experiments. Also, artificial constructs of subcomplexes",
      "are not taken into account. Since information from high-throughput experiments",
      "contains a significant fraction of false-positive results, this type of data is",
      "excluded. References for relevant articles were mainly found in general review articles,",
      "cross-references to related protein complexes within analysed literature and comments on",
      "referenced articles in UniProt.",
      "In order to obtain a high quality and reliability of the data, we ",
      "only include protein complexes that have been isolated and ",
      "characterized in individual experiments. [...] Experienced ",
      "biocurators critically extract information from the scientific ",
      "literature and transfer it into CORUM using established vocabularies ",
      "and stable identifiers from well-known resources such as UniProt and ",
      "Gene Ontology."
    ],
    "notes": [
      "CORUM is not part of the OmniPath pathways network, because we did not applied",
      "any complex expansion. It is part of the OmniPath protein complex database."
    ],
    "type": "literature curated",
    "data_integration": "dynamic",
    "subtype": "complexes",
    "omnipath": true,
    "license": "CC BY-NC 4.0",
    "pypath": {
      "data": ["pypath.urls.urls[\"corum\"][\"url\"]"],
      "input": [
        "pypath.dataio.get_corum()",
        "pypath.pypath.PyPath().load_corum()"
      ]
    },
    "pathguide": 322,
    "dateUpdated":"Nov 2016"
  },
  "CST": {
    "yearUsedRelease": 2015,
    "releases": [
      2005,
      2015
    ],
    "authors": ["CST"],
    "label": "CST Pathways",
    "full_name": "Cell Signaling Technology Pathways",
    "urls": {
      "articles": [],
      "webpages": [
        "http://www.cellsignal.com/common/content/content.jsp?id=science-pathways"
      ]
    },
    "emails": [
      "info@cellsignal.com",
      "Cell Signaling Technology"
    ]
  ,
    "descriptions": [
      "On these resource pages you can find signaling pathway diagrams, research",
      "overviews, relevant antibody products, publications, and other research resources",
      "organized by topic. The pathway diagrams associated with these topics have been",
      "assembled by CST scientists and outside experts to provide succinct and current",
      "overviews of selected signaling pathways."
    ],
    "notes": [
      "The pathway diagrams are based on good quality, manually curated data,",
      "probably from review articles. However, those are available only in graphical (PDF and",
      "InDesign) formats. There is no programmatic way to obtain the interactions and",
      "references, as it was confirmed by the authors, who I contacted by mail. Wang's",
      "HumanSignalingNetwork includes the data from this resource, which probably has been entered",
      "manually, but Wang's data doesn't have source annotations, despite it's compiled from",
      "multiple sources. The date of the beginning of this project is estimated using the",
      "Internet wayback machine."
    ],
    "type": "literature curated",
    "subtype": "activity flow",
    "omnipath": false,
    "license": "No license",
    "dateUpdated":"Nov 2016"
  },
  "DIP": {
    "yearUsedRelease": 2016,
    "releases": [
      2000,
      2001,
      2002,
      2003,
      2004,
      2005,
      2006,
      2007,
      2008,
      2009,
      2010,
      2011,
      2012,
      2013,
      2014,
      2015,
      2016
    ],
    "authors": [
      "UCLA",
      "Eisenberg Group"
    ],
    "label": "DIP",
    "full_name": "Database of Interacting Proteins",
    "urls": {
      "articles": [
        "http://nar.oxfordjournals.org/content/28/1/289.long",
        "http://nar.oxfordjournals.org/content/29/1/239.long",
        "http://nar.oxfordjournals.org/content/30/1/303.long",
        "http://nar.oxfordjournals.org/content/32/suppl_1/D449.full"
      ],
      "webpages": ["http://dip.doe-mbi.ucla.edu/dip/Main.cgi"],
      "omictools": ["http://omictools.com/database-of-interacting-proteins-tool"]
    },
    "pubmeds": [
      10592249,
      11125102,
      11752321,
      14681454
    ],
    "annot": [
      "mechanism",
      "experiment"
    ],
    "recommend": "one of the earliest interaction databases; remarkable literature curation effort",
    "descriptions": [
      "In the beginning (near 2000), it was a entirely manually curated database: ",
      "\n Currently protein–protein interactions are entered into the DIP only following",
      "publication in peer-reviewed journals. Entry is done manually by the curator, followed by",
      "automated tests that show the proteins and citations exist. Interactions are",
      "double-checked by a second curator and flagged accordingly in the database. ",
      "\n From 2001, it contains high-throughput interactions: ",
      "\n Because the reliability of experimental",
      "evidence varies widely, methods of quality assessment have been developed and utilized",
      "to identify the most reliable subset of the interactions. This CORE set can be",
      "used as a reference when evaluating the reliability of high-throughput",
      "protein-protein interaction data sets, for development of prediction methods, as well as in",
      "the studies of the properties of protein interaction networks."
    ],
    "notes": [
      "The 'core' dataset contains manually curated interactions from small-scale",
      "studies. Interactions are well annotated with PubMed IDs, evidences, and mechanism",
      "(binding, chemical reaction, etc). The format is esily accessible (MITAB)."
    ],
    "type": "literature curated",
    "subtype": "interaction",
    "data_integration": "static",
    "omnipath": true,
    "emails": [
      "david@mbi.ucla.edu",
      "David Eisenberg"
    ],
    "license": "CC BY-ND 3.0",
    "pypath": {
      "format": [
        "pypath.data_formats.interaction[\"dip\"]",
        "pypath.data_formats.interaction[\"omnipath\"]"
      ],
      "data": ["pypath.data/dip_human_core_processed.csv"]
    },
    "pathguide": 3,
    "dateUpdated":"Nov 2016"
  },
  "DEPOD": {
    "yearUsedRelease": 2016,
    "releases": [
      2013,
      2014,
      2016
    ],
    "authors": ["EMBL & EMBL-EBI"],
    "label": "DEPOD",
    "full_name": "Human Dephosphorylation Database",
    "urls": {
      "articles": [
        "http://stke.sciencemag.org/content/6/275/rs10.long",
        "http://nar.oxfordjournals.org/content/43/D1/D531.long"
      ],
      "webpages": ["http://depod.bioss.uni-freiburg.de/"],
      "omictools": ["http://omictools.com/dephosphorylation-database-tool"]
    },
    "pubmeds": [
      23674824,
      25332398
    ],
    "taxons": ["human"],
    "annot": [
      "residue",
      "experiment"
    ],
    "recommend": ["the only resource focusing on dephosphorylation interactions; most of these",
      "can not be found anywhere else"],
    "descriptions": [
      "DEPOD the human DEPhOsphorylation Database (version 1.0) is a manually curated",
      "database collecting human active phosphatases, their experimentally verified protein",
      "and non-protein substrates and dephosphorylation site information, and pathways in",
      "which they are involved. It also provides links to popular kinase databases and",
      "protein-protein interaction databases for these phosphatases and substrates. DEPOD aims to be",
      "a valuable resource for studying human phosphatases and their substrate",
      "specificities and molecular mechanisms; phosphatase-targeted drug discovery and development;",
      "connecting phosphatases with kinases through their common substrates; completing the",
      "human phosphorylation/dephosphorylation network."
    ],
    "notes": [
      "Nice manually curated dataset with PubMed references, in easily accessible",
      "MITAB format with UniProt IDs, comprises 832 dephosphorylation reactions on protein",
      "substrates, and few hundreds on small molecules."
    ],
    "type": "literature curated",
    "subtype": "post-translational modification",
    "omnipath": true,
    "emails": [
      "koehn@embl.de",
      "Maja Kohn"
    ],
    "license": "CC BY-NC 4.0",
    "pypath": {
      "format": [
        "pypath.data_formats.ptm[\"depod\"]",
        "pypath.data_formats.omnipath[\"depod\"]"
      ],
      "data": [
        "pypath.data/depod-refs.csv",
        "pypath.urls.urls[\"depod\"][\"url\"]"
      ],
      "input": ["pypath.dataio.get_depod()"],
      "ptm": ["pypath.pypath.PyPath().load_depod_dmi()"]
    },
    "dateUpdated":"Nov 2016",
    "inputs": {
      "enzyme_substrate": {
        "id_type_enzyme": "uniprot",
        "id_type_substrate": "uniprot",
        "input_method": "depod.depod_enzyme_substrate",
        "organisms": null,
        "organisms_supported": true,
        "extra_attrs": {}
      }
    }
  },
  "PhosphoPoint": {
    "yearUsedRelease": 2008,
    "urls": {
      "articles": [
        "http://bioinformatics.oxfordjournals.org/content/24/16/i14.long"
      ],
      "webpages": [
        "http://kinase.bioinformatics.tw/",
        "http://web.archive.org/web/20140530070613/http://kinase.bioinformatics.tw/"
      ],
      "omictools": ["http://omictools.com/phosphopoint-tool"]
    },
    "taxons": ["human"],
    "pubmeds": [18689816],
    "descriptions": [
      "We have integrated three existing databases, including Phospho.ELM (release",
      "6.0, total 9236 phosphorylation sites), HPRD (release 6, total 8992 phosphorylation",
      "sites), SwissProt (release 51.5, total 6529 phosphorylation sites), and our manually",
      "curated 400 kinase–substrate pairs, which are primarily from review articles.",
      "\n Among these phosphorylation sites, 7843 (6152+995+696) are from",
      "high-throughput (HTP) screening, 6329 (3828+1152+1349) are from low-throughput (LTP) analysis,",
      "and only 679 (420+97+162) are both from HTP and LTP screening. One special note is",
      "that there are 887 phosphorylation sites, which do not have annotation from",
      "literature in the SwissProt database and it is not possible distinguish whether these are",
      "from HTP or LTP."
    ],
    "notes": [
      "It contains 400 manually curated interactions and much more from HTP methods.",
      "The manually curated set can not be distinguished in the data formats offered."
    ],
    "type": "literature curated and prediction",
    "subtype": "post-translational modification",
    "data_integration": "static",
    "omnipath": false,
    "emails": [
      "cyhuang5@ym.edu.tw",
      "Chi-Ying F. Huang",
      "kmchao@csie.ntu.edu.tw",
      "Kun-Mao Chao"
    ]
  ,
    "license": "CC BY-SA 4.0",
    "pypath": {
      "format": ["pypath.data_formats.ptm_misc[\"ppoint\"]"],
      "data": ["pypath.data/phosphopoint.csv"],
      "misc": ["pypath.pypath.PyPath().phosphopoint_directions()"],
      "input": ["pypath.dataio.phosphopoint_directions()"]
    },
    "pathguide": 252,
    "dateUpdated":"Nov 2016"
  },
  "PANTHER": {
    "yearUsedRelease": 2016,
    "releases": [
      2000,
      2001,
      2002,
      2003,
      2005,
      2006,
      2010,
      2011,
      2012,
      2014,
      2016
    ],
    "urls": {
      "articles": [
        "http://link.springer.com/protocol/10.1007%2F978-1-60761-175-2_7#section=82252&page=1",
        "http://nar.oxfordjournals.org/content/35/suppl_1/D247.long"
      ],
      "webpages": ["http://www.pantherdb.org/"],
      "omictools": [
        "http://omictools.com/protein-analysis-through-evolutionary-relationships-tool"
      ]
    },
    "full_name": "Pathway Analysis Through Evolutionary Relationships",
    "pubmeds": [
      17130144,
      19597783
    ],
    "recommend": "",
    "descriptions": [
      "References are captured at three levels. First, each pathway as a whole",
      "requires a reference. For signaling pathways, at least three references, usually review",
      "papers, are required in order to provide a more objective view of the scope of the",
      "pathway. For metabolic pathways, a textbook reference is usually sufficient. Second,",
      "references are often associated to each molecule class in the pathway. Most of these",
      "references are OMIM records or review papers. Third, references are provided to support",
      "association of specific protein sequences with a particular molecule class, e.g., the",
      "SWISS-PROT sequence P53_HUMAN annotated as an instance of the molecule class ‘‘P53’’",
      "appearing in the pathway class ‘‘P53 pathway’’. These are usually research papers that",
      "report the experimental evidence that a particular protein or gene participates in",
      "the reactions represented in the pathway diagram.",
      "\n There are three major properties that make this infrastructure differ from",
      "other pathway curation systems, such as from Reactome and EcoCyc. First, the pathway",
      "diagrams are drawn with CellDesigner software. There are two advantages to using",
      "CellDesigner. First, controlled graphical notations are used to draw the pathway diagram,",
      "and the software automatically creates a computational representation that is",
      "compatible with the SBML standard. Second, a pathway diagram can be viewed with an exact,",
      "one-to-one correspondence with the ontological representation of the pathways stored in",
      "the back-end. The second property is that the scope of the pathway is defined",
      "first based on literature, and pathway components (proteins, genes, RNAs) are",
      "treated as ontology terms, or molecule classes, rather than specific instances. This",
      "means that multiple proteins from the same organism or different organisms can",
      "potentially play the same given role in a pathway. The advantage is that the work flow is",
      "more similar to the thinking process of the biologists who are the users of our",
      "curation software module. The third major property is that the curation software is",
      "designed to be simple enough to be used directly by bench biologists after a brief",
      "training course. All other pathway databases we are aware of employ highly trained",
      "curators, who of course cannot be experts in all areas of biology. The current set of",
      "PANTHER pathways has been curated by more than 40 different external experts from the",
      "scientific community; they must only have demonstrated their expertise with publications",
      "in the relevant field."
    ],
    "type": "literature curated",
    "subtype": "process description",
    "omnipath": false,
    "emails": [
      "feedback@pantherdb.org",
      "Panther Team",
      "paul.thomas@sri.com",
      "Paul Thomas"
    ],
    "pathguide": 164,
    "license": "GPLv2",
    "pathguide": 164,
    "dateUpdated":"Nov 2016"
  },
  "PhosphoSite": {
    "yearUsedRelease": 2016,
    "releases": [
      2011,
      2015,
      2016
    ],
    "authors": ["CST"],
    "label": "PhosphoSite",
    "full_name": "PhosphoSitePlus",
    "urls": {
      "articles": [
        "http://onlinelibrary.wiley.com/doi/10.1002/pmic.200300772/abstract",
        "http://nar.oxfordjournals.org/content/40/D1/D261.long",
        "http://nar.oxfordjournals.org/content/43/D1/D512.long"
      ],
      "webpages": ["http://www.phosphosite.org/homeAction.do"],
      "omictools": ["http://omictools.com/phosphositeplus-tool"]
    },
    "pubmeds": [
      15174125,
      22135298,
      25514926
    ],
    "taxons": [
      "human",
      "mouse",
      "eubacteria",
      "eukarya"
    ],
    "annot": [
      "experiment",
      "mechanism",
      "resudue"
    ],
    "recommend": "the largest kinase-substrate database; huge amount of literature referenced",
    "descriptions": [
      "PSP integrates both low- and high-throughput (LTP and HTP) data sources into a",
      "single reliable and comprehensive resource. Nearly 10,000 journal articles ,",
      "including both LTP and HTP reports, have been manually curated by expert scientists from",
      "over 480 different journals since 2001.",
      "\n Information from nearly 13 000 papers and 600 different journals",
      "characterizing modification sites with LTP methods has been curated into PSP.",
      "\n Information is gathered from published literature and other sources. Published",
      "literature is searched semi-automatically with multiple intelligent search algorithms to",
      "identify reports that potentially identify phosphorylation sites in human, mouse or",
      "other species. Each identified report is then scanned by our highly trained",
      "curatorial staff (all with PhDs and extensive research experience in cell biology or",
      "related disciplines) to select only those papers that either identify new",
      "physiological phosphorylation sites or those that illuminate the biological function of the",
      "phosphorylation event. Records that are selected for inclusion into PhosphoSite are placed in",
      "the curatorial queue for processing. Note: while we gather records that describe",
      "both in vitro and in vivo phosphorylation events, we only finally submit records",
      "about in vitro sites when we have additional hard evidence that the site is also",
      "phosphorylated in vivo."
    ],
    "type": "literature curated and high throughput",
    "subtype": "post-translational modification",
    "data_integration": "dynamic",
    "omnipath": true,
    "emails": [
      "phornbeck@cellsignal.com",
      "Peter V Hornbeck",
      "EditorPhosphoSite@cellsignal.com",
      "PhosphoSite Team"
    ],
    "license": "CC BY-NC-SA 3.0",
    "pypath": {
      "format": [
        "pypath.data_formats.ptm[\"psite\"]",
        "pypath.data_formats.omnipath[\"psite\"]",
        "pypath.data_formats.ptm_misc[\"psite_noref\"]"
      ],
      "data": [
        "pypath.urls.urls[\"psite_bp\"][\"url\"]",
        "pypath.urls.urls[\"psite_kin\"][\"url\"]",
        "pypath.urls.urls[\"psite_p\"][\"url\"]",
        "pypath.urls.urls[\"psite_reg\"][\"url\"]",
        "pypath.data_formats.files[\"phosphosite\"][\"curated\"]",
        "pypath.data_formats.files[\"phosphosite\"][\"noref\"]"
      ],
      "input": [
        "pypath.dataio.get_phosphosite()",
        "pypath.dataio.phosphosite_directions()",
        "pypath.dataio.get_psite_phos()",
        "pypath.dataio.get_psite_p()",
        "pypath.dataio.get_psite_reg()"
      ],
      "intr": [
        "pypath.dataio.get_phosphosite_curated()",
        "pypath.dataio.get_phosphosite_noref()"
      ],
      "misc": ["pypath.pypath.PyPath().phosphosite_directions()"],
      "ptm": ["pypath.pypath.PyPath().load_psite_phos()"]
    },
    "pathguide": 82,
    "dateUpdated":"Nov 2016",
    "inputs": {
      "enzyme_substrate": {
        "id_type_enzyme": "uniprot",
        "id_type_substrate": "uniprot",
        "input_method": "phosphosite.phosphosite_enzyme_substrate",
        "organisms": null,
        "organisms_supported": true,
        "extra_attrs": {}
      }
    }
  },
  "SPIKE": {
    "yearUsedRelease": 2012,
    "releases": [
      2008,
      2011,
      2012
    ],
    "urls": {
      "articles": [
        "http://www.biomedcentral.com/1471-2105/9/110",
        "http://nar.oxfordjournals.org/content/39/suppl_1/D793.full.html"
      ],
      "webpages": ["http://www.cs.tau.ac.il/~spike/"],
      "omictools": [
        "http://omictools.com/signaling-pathways-integrated-knowledge-engine-tool"
      ]
    },
    "authors": [
      "Shamir Group",
      "Shiloh Group"
    ],
    "pubmeds": [
      18289391,
      21097778
    ],
    "full_name": "Signaling Pathway Integrated Knowledge Engine",
    "annot": [
      "experiment",
      "mechanism"
    ],
    "recommend": ["one of the 3 large resources providing effect signs; combined with SIGNOR and",
      "SignaLink gives the major part of the literature curated activity flow network"],
    "descriptions": [
      "SPIKE’s data on relationships between entities come from three sources: (i)",
      "Highly curated data submitted directly to SPIKE database by SPIKE curators and",
      "experts in various biomedical domains. (ii) Data imported from external signaling",
      "pathway databaes. At present, SPIKE database imports such data from Reactome, KEGG,",
      "NetPath and The Transcription Factor Encyclopedia",
      "(http://www.cisreg.ca/cgi-bin/tfe/home.pl). (iii) Data on protein–protein interactions (PPIs) imported either directly",
      "from wide-scale studies that recorded such interactions [to date,PPI data were",
      "imported from Stelzl et al., Rual et al. and Lim et al.] or from external PPI databases",
      "[IntAct and MINT]. Relationship data coming from these different sources vary greatly",
      "in their quality and this is reflected by a quality level attribute, which is",
      "attached to each relationship in SPIKE database (Supplementary Data). Each relationship",
      "in SPIKE is linked to at least one PubMed reference that supports it.",
      "\n As of August 2010, the SPIKE database contains 20 412 genes/proteins, 542",
      "complexes (327 of high quality), 320 protein families (167 of high quality) and 39 small",
      "molecules. These entities are linked by 34 338 interactions (of which 2400 are of high",
      "quality) and 6074 regulations (4420 of high quality). These are associated with 5873",
      "journal references in total.",
      "\n Each of the maps is constructed by a domain expert; typically the same expert",
      "will also be responsible later for keeping it up-to-date. The expert reads the",
      "relevant literature and identifies those interactions and regulations that are",
      "pertinent to the pathway.",
      "\n The regulations and interactions in the database are assigned quality values",
      "ranging from 1 to 4. In general, relationships (regulations and interactions) derived",
      "from highly focused biochemical studies are assigned high quality (2 or 1) while",
      "those derived from high-throughput experiments are assigned lower quality (4 or 3).",
      "The curator uses best judgment to assign a quality level. For example,",
      "relationships mentioned in two independent research reports, or cited repeatedly in reviews",
      "written by leading authorities will get quality 1. Relationships with cited concrete",
      "references and those imported en masse from external curated signaling DBs are initially",
      "assigned quality 2 but later can be changed to the highest quality after the curator",
      "has read and was convinced by the cited papers. Data imported from protein-protein",
      "interaction DBs and datasets are assigned quality 3 or 4, depending on the experimental",
      "technique."
    ],
    "type": "literature curated",
    "subtype": "activity flow",
    "data_integration": "static",
    "omnipath": true,
    "emails": [
      "rshamir@tau.ac.il",
      "Ron Shamir"
    ],
    "license": "CC BY 4.0",
    "pypath": {
      "format": [
        "pypath.data_formats.pathway[\"spike\"]",
        "pypath.data_formats.omnipath[\"spike\"]"
      ]
    },
    "pathguide": 317,
    "dateUpdated":"Nov 2016"
  },
  "NCI-PID": {
    "yearUsedRelease": 2012,
    "releases": [
      2008,
      2012
    ],
    "authors": ["NCI"],
    "label": "NCI-PID",
    "full_name": "NCI-Nature Pathway Interaction Database",
    "urls": {
      "webpages": [
        "http://pid.nci.nih.gov/index.shtml",
        "http://www.ndexbio.org/",
        "http://web.archive.org/web/20150908030438/http://pid.nci.nih.gov/index.shtml"
      ],
      "articles": ["http://nar.oxfordjournals.org/content/37/suppl_1/D674.long"]
    },
    "pubmeds": [18832364],
    "data_import": [
      "BioCarta",
      "Reactome"
    ],
    "contains": [
      "BioCarta",
      "Reactome"
    ],
    "taxons": ["human"],
    "annot": [
      "experiment",
      "localization",
      "mechanism",
      "pathway"
    ],
    "recommend": "one of the largest process description resources; represents remarkable curation effort; discontinued",
    "descriptions": [
      "In curating, editors synthesize meaningful networks of events into defined",
      "pathways and adhere to the PID data model for consistency in data representation:",
      "molecules and biological processes are annotated with standardized names and unambiguous",
      "identifiers; and signaling and regulatory events are annotated with evidence codes and",
      "references. To ensure accurate data representation, editors assemble pathways from data",
      "that is principally derived from primary research publications. The majority of",
      "data in PID is human; however, if a finding discovered in another mammal is also",
      "deemed to occur in humans, editors may decide to include this finding, but will also",
      "record that the evidence was inferred from another species. Prior to publication, all",
      "pathways are reviewed by one or more experts in a field for accuracy and completeness."
    ],
    "notes": [
      "From the NCI-XML interactions with references, directions and signs can be",
      "extracted. Complexes are ommited.",
      "\n From the end of 2015, the original NCI-PID webpage is not accessible anymore,",
      "and the data is available through the NDEx webserver and API."
    ],
    "type": "literature curated",
    "subtype": "process description",
    "omnipath": false,
    "emails": [
      "yanch@mail.nih.gov",
      "Chunhua Yan"
    ],
    "license": "BSD",
    "pypath": {
      "data": ["pypath.urls.urls[\"nci-pid\"][\"biopax_l3\"]"],
      "format": ["pypath.data_formats.reaction_misc[\"nci_pid\"]"],
      "input": ["pypath.dataio.pid_biopax()"],
      "intr": ["pypath.dataio.pid_interactions()"]
    },
    "pathguide": 119,
    "dateUpdated":"Nov 2016"
  },
  "WikiPathways": {
    "yearUsedRelease": 2016,
    "releases": [
      2009,
      2010,
      2011,
      2012,
      2013,
      2014,
      2015,
      2016
    ],
    "urls": {
      "webpages": ["http://www.wikipathways.org/index.php/WikiPathways"],
      "articles": ["http://nar.oxfordjournals.org/content/40/D1/D1301"],
      "omictools": ["http://omictools.com/wikipathways-tool"]
    },
    "recommend": ["process description resource developed in a community effort; high proportion",
      "of specific proteins"],
    "descriptions": [
      "The goal of WikiPathways is to capture knowledge about biological pathways",
      "(the elements, their interactions and layout) in a form that is both human readable",
      "and amenable to computational analysis."
    ],
    "type": "literature curated",
    "subtype": "process description",
    "omnipath": false,
    "emails": [
      "thomaskelder@gmail.com",
      "Thomas Kelder",
      "apico@gladstone.ucsf.edu",
      "Alex Pico"
    ],
    "license": "CC BY 3.0",
    "pathguide": 237,
    "dateUpdated":"Nov 2016"
  },
  "ConsensusPathDB": {
    "yearUsedRelease": 2015,
    "releases": [
      2007,
      2008,
      2009,
      2010,
      2011,
      2012,
      2013,
      2014,
      2015
    ],
    "urls": {
      "webpages": ["http://cpdb.molgen.mpg.de/CPDB"],
      "articles": [
        "http://nar.oxfordjournals.org/content/37/suppl_1/D623.long",
        "http://nar.oxfordjournals.org/content/39/suppl_1/D712.long",
        "http://nar.oxfordjournals.org/content/41/D1/D793.long"
      ],
      "omictools": ["http://omictools.com/consensuspathdb-tool"]
    },
    "taxons": [
      "human",
      "mouse",
      "yeast"
    ],
    "pubmeds": [
      18940869,
      23143270,
      21071422
    ],
    "descriptions": [
      "Interaction data in ConsensusPathDB currently originates from 12 interaction",
      "databases and comprises physical interactions, biochemical reactions and gene",
      "regulations. Importantly, the source of physical entities and interactions is always",
      "recorded, which allows linking to the original data in the source database.",
      "\n In order to assess the content overlap of the source databases and to reduce",
      "redundancy, we have applied a method to merge identical physical entities and identify",
      "similar interactions. The method is straightforward and efficient for the integration",
      "of networks from any single species. Simple physical entities of the same type",
      "(genes, proteins, transcripts, metabolites) are compared on the basis of common",
      "database identifiers like UniProt, Ensembl, Entrez, ChEBI, etc. Since different",
      "databases tend to annotate physical entities with different identifier types (e.g. some",
      "databases annotate proteins with UniProt identifiers, others with Ensembl identifiers),",
      "we first translated the annotations to a uniform identifier type, which is a",
      "UniProt entry name in case of proteins, Ensembl gene ID in case of genes and",
      "transcripts, and KEGG/ChEBI ID in case of metabolites. Protein complexes are compared",
      "according to their individual protein composition. Simple physical entities with the",
      "same identifier, and complexes with the same composition, are merged in",
      "ConsensusPathDB. Information provided by the according source databases for the merged entities",
      "is stored in a complementary manner.",
      "\n Functional interactions of physical entities are also compared with each",
      "other. Here, we distinguish between primary and secondary interaction participants.",
      "Primary participants are substrates and products in case of biochemical reactions,",
      "interactors in case of physical interactions and target genes in case of gene regulation.",
      "All other participants, e.g. enzymes and interaction modifiers, are secondary",
      "participants. If the primary participants of two or more interactions match, these",
      "interactions are considered similar. Two similar interactions may have different",
      "stoichiometry, modification and/or localization of the participants. To allow for",
      "flexibility, similar interactions are marked as such in the database, but the decision",
      "whether they should be considered identical despite mismatching details is left to the",
      "user and depends on his specific problem. Moreover, ConsensusPathDB does not",
      "provide any additional quality control filters. All interactions provided by the",
      "different database sources are treated in the same way."
    ],
    "notes": [
      "ConsensusPathDB comprises data from 32 resources. The format is easy to use,",
      "tab delimited text file, with UniProtKB names and PubMed IDs. However, the dataset",
      "is extremely huge, and several databases containing HTP data is included."
    ],
    "type": "literature curated",
    "subtype": "activity flow",
    "emails": [
      "kamburov@molgen.mpg.de",
      "Atanas Kamburov"
    ],
    "license": "Composite",
    "pathguide": 275,
    "dateUpdated":"Nov 2016"
  },
  "KEGG": {
    "yearUsedRelease": 2016,
    "releases": [
      2000,
      2006,
      2007,
      2008,
      2009,
      2010,
      2011,
      2012,
      2013,
      2014,
      2015,
      2016
    ],
    "urls": {
      "webpages": ["http://www.genome.jp/kegg/"],
      "articles": ["http://nar.oxfordjournals.org/content/28/1/27.long"],
      "omictools": ["http://omictools.com/kegg-tool"]
    },
    "full_name": "Kyoto Encyclopedia of Genes and Genomes",
    "notes": [
      "From 2011, KEGG data is not freely available. The downloadable KGML files",
      "contain binary interactions, most of them between large complexes. No references",
      "available."
    ],
    "type": "literature curated",
    "subtype": "process description",
    "omnipath": false,
    "emails": [
      "kanehisa@kuicr.kyoto-u.ac.jp",
      "Minoru Kaneshia"
    ],
    "license": "KEGG",
    "pathguide": 16,
    "pypath": {
      "data": [
        "pypath.urls.urls[\"kegg_pws\"][\"kgml_url\"]",
        "pypath.urls.urls[\"kegg_pws\"][\"list_url\"]"
      ],
      "input": ["pypath.dataio.kegg_pathways()"],
      "misc": ["pypath.pypath.kegg_directions()"]
    },
    "dateUpdated":"Nov 2016"
  },
  "KEGG-MEDICUS": {
    "yearUsedRelease": 2020,
    "releases": [
      2017,
      2018,
      2019
    ],
    "urls": {
      "webpages": ["ftp://ftp.genome.jp/pub/kegg/medicus/"]
    },
    "license": "CC BY-SA 4.0",
    "type": "literature curated",
    "subtype": ["activity flow", "complexes"],
    "omnipath": true
  },
  "BioGRID": {
    "yearUsedRelease": 2020,
    "releases": [
      2003,
      2006,
      2007,
      2008,
      2009,
      2010,
      2011,
      2012,
      2013,
      2014,
      2015,
      2016,
      2017,
      2018,
      2019
    ],
    "label": "BioGRID",
    "authors": ["Tyers Lab"],
    "urls": {
      "webpages": ["http://thebiogrid.org/"],
      "articles": [
        "http://genomebiology.biomedcentral.com/articles/10.1186/gb-2003-4-3-r23",
        "http://nar.oxfordjournals.org/content/34/suppl_1/D535.long",
        "http://nar.oxfordjournals.org/content/36/suppl_1/D637.long",
        "http://nar.oxfordjournals.org/content/39/suppl_1/D698.long",
        "http://nar.oxfordjournals.org/content/41/D1/D816.long",
        "http://nar.oxfordjournals.org/content/43/D1/D470.long",
        "https://academic.oup.com/nar/article/47/D1/D529/5204333"
      ],
      "omictools": [
        "http://omictools.com/biological-general-repository-for-interaction-datasets-tool"
      ]
    },
    "pubmeds": [
      25428363,
      23203989,
      21071413,
      18000002,
      16381927,
      12620108
    ],
    "type": "high throughput",
    "subtype": "interaction",
    "recommend": "one of the largest interaction resources; contains both HTP and literature curated interactions",
    "full_name": "Biological General Repository for Interaction Datasets",
    "omnipath": true,
    "emails": [
      "biogridadmin@gmail.com",
      "BioGRID Team",
      "md.tyers@umontreal.ca",
      "Michael Tyers"
    ],
    "license": "MIT",
    "pypath": {
      "format": [
        "pypath.data_formats.interaction[\"biogrid\"]",
        "pypath.data_formats.omnipath[\"biogrid\"]"
      ],
      "data": ["pypath.urls.urls[\"biogrid\"]"],
      "intr": ["pypath.dataio.biogrid_interactions()"]
    },
    "pathguide": 7,
    "dateUpdated":"Nov 2016"
  },
  "STRING": {
    "yearUsedRelease": 2016,
    "releases": [
      2016,
      2015,
      2013,
      2011,
      2009,
      2007,
      2005,
      2003,
      2000
    ],
    "urls": {
      "webpages": ["http://string-db.org/"],
      "articles": [
        "http://nar.oxfordjournals.org/content/43/D1/D447.long",
        "http://nar.oxfordjournals.org/content/41/D1/D808.long",
        "http://nar.oxfordjournals.org/content/39/suppl_1/D561.long",
        "http://nar.oxfordjournals.org/content/37/suppl_1/D412.long",
        "http://nar.oxfordjournals.org/content/35/suppl_1/D358.long",
        "http://nar.oxfordjournals.org/content/33/suppl_1/D433.long",
        "http://nar.oxfordjournals.org/content/31/1/258.long",
        "http://nar.oxfordjournals.org/content/28/18/3442.long"
      ],
      "omictools": ["http://omictools.com/string-tool"]
    },
    "pubmeds": [
      25352553,
      23203871,
      21045058,
      18940858,
      17098935,
      15608232,
      12519996,
      10982861
    ],
    "authors": ["Bork Lab"],
    "label": "STRING",
    "type": "high-throughput and prediction",
    "subtype": "interaction",
    "omnipath": false,
    "emails": [
      "bork@embl.de",
      "Peer Bork",
      "lars.juhl.jensen@cpr.ku.dk",
      "Lars Juhl Jensen",
      "mering@imls.uzh.ch",
      "Christian von Mering"
    ],
    "license": "CC BY 4.0",
    "pathguide": 93,
    "dateUpdated":"Nov 2016"
  },
  "MINT": {
    "yearUsedRelease": 2015,
    "releases": [
      2007,
      2008,
      2009,
      2010,
      2011,
      2012,
      2013,
      2014,
      2015
    ],
    "label": "MINT",
    "urls": {
      "webpages": ["http://mint.bio.uniroma2.it/mint/Welcome.do"],
      "articles": ["http://www.ncbi.nlm.nih.gov/pmc/articles/PMC1751541/"]
    },
    "type": "literature curated and high-throughput",
    "subtype": "interaction",
    "full_name": "Molecular Interaction Database",
    "omnipath": false,
    "emails": [
      "livia.perfetto@live.it",
      "Livia Perfetto"
    ],
    "license": "CC BY 4.0",
    "pathguide": 17,
    "dateUpdated":"Nov 2016"
  },
  "IntAct": {
    "yearUsedRelease": 2020,
    "releases": [
      2003,
      2006,
      2008,
      2009,
      2010,
      2011,
      2012,
      2013,
      2014,
      2015,
      2016,
      2017,
      2018,
      2019
    ],
    "authors": ["EBI"],
    "label": "IntAct",
    "full_name": "IntAct Molecular Interaction Database",
    "data_import": [
      "InnateDB",
      "MINT"
    ],
    "urls": {
      "articles": [
        "http://nar.oxfordjournals.org/content/42/D1/D358.long",
        "http://nar.oxfordjournals.org/content/40/D1/D841.long",
        "http://nar.oxfordjournals.org/content/38/suppl_1/D525.long",
        "http://nar.oxfordjournals.org/content/35/suppl_1/D561.long",
        "http://nar.oxfordjournals.org/content/32/suppl_1/D452.long"
      ],
      "webpages": ["http://www.ebi.ac.uk/intact/"],
      "omictools": ["http://omictools.com/intact-tool"]
    },
    "pubmeds": [
      14681455,
      17145710,
      19850723,
      22121220,
      24234451
    ],
    "annot": [
      "experiment",
      "mechanism"
    ],
    "recommend": ["the largest interaction resource; highest coverage on the human proteome;",
      "miscore confidence score"],
    "descriptions": [
      "The information within the IntAct database primarily consists of",
      "protein–protein interaction (PPI) data. The majority of the PPI data within the database is",
      "annotated to IMEx standards, as agreed by the IMEx consortium. All such records contain",
      "a full description of the experimental conditions in which the interaction was",
      "observed. This includes full details of the constructs used in each experiment, such as",
      "the presence and position of tags, the minimal binding region defined by deletion",
      "mutants and the effect of any point mutations, referenced to UniProtKB, the underlying",
      "protein sequence database. Protein interactions can be described down to the isoform",
      "level, or indeed to the post-translationally cleaved mature peptide level if such",
      "information is available in the publication, using the appropriate UniProtKB identifiers.",
      "\n Each entry in IntAct is peer reviewed by a senior curator, and not released",
      "until accepted by that curator. Additional rule-based checks are run at the database",
      "level, and manually fixed when necessary. Finally, on release of the data, the",
      "original author of each publication is contacted and asked to comment on the",
      "representation of their data; again manual updates are made to the entry should the author",
      "highlight any errors.",
      "\n All binary interactions evidences in the IntAct database, including those",
      "generated by Spoke expansion of co-complex data, are clustered to produce a",
      "non-redundant set of protein pairs (R. C. Jimenez et al., manuscript in preparation). Each",
      "binary pair is then scored, using a simple addition of the cumulated value of a",
      "weighted score for the interaction detection method and the interaction type for each",
      "interaction evidence associated with that binary pair, as described using the PSI-MI CV",
      "terms. The scores are given in Table 1, all children of each given parent receives",
      "that score. Only experimental data is scored, inferred interactions, for example,",
      "would be excluded. Any low confidence data or data manually tagged by a curator for",
      "exclusion from the process, would not be scored. Isoforms and post-processed protein",
      "chains are regarded as distinct proteins for scoring purposes."
    ],
    "notes": [
      "\n We can not draw a sharp distinction between low and high throughput methods,",
      "and I can agree, that this is not the only and best measure of quality considering",
      "experimental data. I see that IntAct came up with a good solution to estimate the",
      "confidence of interactions. The mi-score system gives a comprehensive way to synthetize",
      "information from multiple experiments, and weight interactions according to experimental",
      "methods, interaction type, and number of evidences."
    ],
    "type": "literature curated and high-throughput",
    "subtype": "interaction",
    "omnipath": true,
    "emails": [
      "orchard@ebi.ac.uk",
      "Sandra Orchard",
      "hhe@ebi.ac.uk",
      "Henning Hermjakob"
    ],
    "license": "CC BY 4.0",
    "pathguide": 111,
    "pypath": {
      "data": ["pypath.data/intact_filtered.csv"],
      "format": ["pypath.data_formats.interaction_misc[\"intact\"]"]
    },
    "dateUpdated":"Nov 2016"
  },
  "MatrixDB": {
    "yearUsedRelease": 2015,
    "releases": [
      2009,
      2011,
      2015
    ],
    "urls": {
      "articles": [
        "http://bioinformatics.oxfordjournals.org/content/25/5/690.long",
        "http://nar.oxfordjournals.org/content/43/D1/D321.long",
        "http://nar.oxfordjournals.org/content/39/suppl_1/D235.long"
      ],
      "webpages": ["http://matrixdb.univ-lyon1.fr/"],
      "omictools": ["http://omictools.com/matrixdb-tool"]
    },
    "pubmeds": [
      19147664,
      20852260,
      25378329
    ],
    "taxons": ["mammalia"],
    "annot": ["experiment"],
    "recommend": ["small, literature curated interaction resource; many interactions for",
      "receptors and extracellular proteins"],
    "descriptions": [
      "Protein data were imported from the UniProtKB/Swiss-Prot database (Bairoch et",
      "al., 2005) and identified by UniProtKB/SwissProt accession numbers. In order to",
      "list all the partners of a protein, interactions are associated by default to the",
      "accession number of the human protein. The actual source species used in experiments is",
      "indicated in the page reporting interaction data. Intracellular and membrane proteins",
      "were included to obtain a comprehensive network of the partners of extracellular",
      "molecules. Indeed, ECM proteins and GAGs bind to a number of membrane proteins or",
      "cell-associated proteoglycans and some of them interact with intracellular partners upon",
      "internalization (Dixelius et al., 2000). ECM proteins were identified by the",
      "UniProtKB/Swiss-Prot keyword ‘extracellular matrix’ and by the GO terms ‘extracellular matrix’,",
      "‘proteinaceous extracellular matrix’ and their child terms. The proteins annotated with the",
      "GO terms ‘extracellular region’ and ‘extracellular space’, which are used for",
      "proteins found in biological fluids, were not included because circulating molecules do",
      "not directly contribute to the extracellular scaffold. Additionally, 96 proteins",
      "were manually (re-)annotated through literature curation. MatrixDB integrates 1378",
      "interactions from the Human Protein Reference Database (HPRD, Prasad et al., 2009), 211",
      "interactions from the Molecular INTeraction database (MINT, Chatr-Aryamontri et al., 2007),",
      "46 interactions from the Database of Interacting Proteins (DIP, Salwinski et al.,",
      "2004), 232 interactions from IntAct (Kerrien et al., 2007a) and 839 from BioGRID",
      "(Breitkreutz et al., 2008) involving at least one extracellular biomolecule of mammalian",
      "origin. We added 283 interactions from manual literature curation and 65 interactions",
      "from protein and GAG array experiments.",
      "\n Interaction data stored in MatrixDB are (i) experimentally determined in the",
      "laboratory using surface plasmon resonance (SPR) binding assays, including protein and",
      "glycosaminoglycan arrays probed by SPR imaging, (ii) extracted from the literature by manual",
      "curation and (iii) imported from other interaction databases belonging to the IMEx",
      "consortium [IntAct, DIP, MINT, BioGRID], as well as from the Human Protein Reference",
      "Database. Imported data are restricted to interactions involving at least one",
      "extracellular protein.",
      "\n The content of MatrixDB has been updated with new interaction data manually",
      "curated by the MatrixDB team, and by importing interaction data from four interaction",
      "databases of the IMEx consortium via The Proteomics Standard Initiative Common QUery",
      "InterfaCe (PSICQUIC), a community standard for computational access to",
      "molecular-interaction data resources.  In the current release MatrixDB contains 904 interactions",
      "supported by 1244 experiments, which have been manually curated from 237 publications,",
      "compared to 490 interactions supported by 847 experiments in the previous version of",
      "the database. This is the MatrixDB ‘core’ data set."
    ],
    "notes": [
      "The interactions imported from IMEX databases or any other database, are",
      "collected separately, in the PSICQUIC-extended dataset. The MatrixDB-core dataset is",
      "curated manually by the MatrixDB team."
    ],
    "type": "literature curated",
    "subtype": "interaction",
    "data_integration": "static",
    "omnipath": true,
    "emails": [
      "matrixdb@ibcp.fr",
      "MatrixDB Team",
      "sylvie.ricard-blum@ibcp.fr",
      "Sylvie Ricard-Blum"
    ],
    "license": "CC BY 4.0",
    "pypath": {
      "format": [
        "pypath.data_formats.interaction[\"matrixdb\"]",
        "pypath.data_formats.omnipath[\"matrixdb\"]"
      ],
      "data": ["pypath.data/matrixdb_core.csv"]
    },
    "pathguide": 298,
    "dateUpdated":"Nov 2016"
  },
  "PathwayCommons": {
    "synonyms": ["KEGG-PC"],
    "yearUsedRelease": 2016,
    "releases": [
      2010,
      2011,
      2012,
      2013,
      2014,
      2015,
      2016
    ],
    "urls": {
      "webpages": [
        "http://www.pathwaycommons.org/pc2/",
        "http://www.pathwaycommons.org/about/"
      ],
      "articles": ["http://nar.oxfordjournals.org/content/39/suppl_1/D685.long"],
      "omictools": ["http://omictools.com/pathway-commons-tool"]
    },
    "label": "PathwayCommons",
    "authors": [
      "Bader Lab",
      "MSKCC cBio"
    ],
    "notes": [
      "Pathway Commons is a collection of publicly available pathway information from",
      "multiple organisms. It provides researchers with convenient access to a comprehensive",
      "collection of biological pathways from multiple sources represented in a common language",
      "for gene and metabolic pathway analysis.",
      "\n Pathway Commons integrates a number of pathway and molecular interaction",
      "databases supporting BioPAX and PSI-MI formats into one large BioPAX model, which can be",
      "queried using our web API (documented below). This API can be used by computational",
      "biologists to download custom subsets of Pathway Commons for analysis, or can be used to",
      "incorporate powerful biological pathway and network information retrieval and query",
      "functionality into websites, scripts and software. For computational biologists looking for",
      "comprehensive biological pathway data for analysis, we also make available batch downloads",
      "of the data in several formats.",
      "\n Warehouse data (canonical molecules, ontologies) are converted to BioPAX",
      "utility classes, such as EntityReference, ControlledVocabulary, EntityFeature",
      "sub-classes, and saved as the initial BioPAX model, which forms the foundation for",
      "integrating pathway data and for id-mapping.",
      "\n Pathway and binary interaction data (interactions, participants) are",
      "normalized next and merged into the database. Original reference molecules are replaced",
      "with the corresponding BioPAX warehouse objects."
    ],
    "data_import": [
      "Reactome",
      "NCI-PID",
      "CancerCellMap",
      "BioCarta",
      "HPRD",
      "PhosphoSite",
      "PANTHER",
      "DIP",
      "IntAct",
      "BioGRID",
      "BIND",
      "CORUM"
    ],
    "license": "PathwayCommons",
    "type": "combined",
    "subtype": "interaction",
    "pubmeds": [21071392],
    "omnipath": false,
    "emails": [
    "gary.bader@utoronto.ca",
    "Gary Bader"
    ],
    "pathguide": 293,
    "dateUpdated":"Nov 2016"
  },
  "Laudanna": {
    "yearUsedRelease": 2014,
    "releases": [2014],
    "urls": {
      "webpages": ["http://dp.univr.it/~laudanna/LCTST/downloads/"]
    },
    "full_name": "Compiled Datasets for Network Analysis from Laudanna Lab",
    "authors": ["Laudanna Lab"],
    "type": "combined",
    "subtype": "mixed",
    "notes": [
      "Data sets are compiled from public data-bases and from literature and manually",
      "curated for accuracy. They are intended for network reconstruction, topological and",
      "multidimensional analysis in cell biology."
    ],
    "omnipath": false,
    "data_import": [
      "BioGRID",
      "ConsensusPathDB",
      "dbPTM",
      "DIP",
      "HumanSignalingNetwork",
      "IntAct",
      "MINT",
      "MPPI",
      "PathwayCommons",
      "phospho.ELM",
      "PhosphoPoint",
      "PhosphoSite",
      "SignaLink"
    ],
    "emails": [
      "giovanni.scardoni@gmail.com",
      "Giovanni Scardoni"
    ],
    "license": "CC BY 4.0",
    "pypath": {
      "data": [
        "pypath.urls.urls[\"sigflow\"]",
        "pypath.urls.urls[\"sigdir\"]"
      ],
      "input": [
        "pypath.dataio.get_laudanna_directions()",
        "pypath.dataio.get_laudanna_effects()"
      ],
      "misc": [
        "pypath.pypath.PyPath().laudanna_directions()",
        "pypath.pypath.PyPath().laudanna_effects()"
      ]
    },
    "dateUpdated":"Nov 2016"
  },
  "ORegAnno": {
    "yearUsedRelease": 2016,
    "urls": {
      "articles": [
        "https://academic.oup.com/nar/article/44/D1/D126/2502683"
      ],
      "webpages": [
        "http://www.oreganno.org/"
      ]
    },
    "emails": [
      "ogriffit@genome.wustl.edu",
      "Obi L. Griffith"
    ],
    "type": "literature curated & high throughput",
    "subtype": "transcription regulation",
    "full_name": "Open Regulatory Annotation",
    "omnipath": false,
    "dorothea": true,
    "pubmeds": [26578589],
    "license": "LGPLv3",
    "notes": [
      "One of the largest TF-target databases. Covers at least 18 organisms and",
      "contains data from literature curation and many screening technologies and in silico",
      "prediction."
    ],
    "pypath": {
      "data": [
        "pypath.urls.urls[\"oreganno\"]"
      ],
      "input": [
        "pypath.dataio.get_oreganno()"
      ]
    },
    "omictools": ["https://omictools.com/oreganno-tool"],
    "dateUpdated":"Nov 2016"
  },
  "PAZAR": {
    "yearUsedRelease": 2009,
    "releases": [2007],
    "urls": {
      "articles": [
      "https://genomebiology.biomedcentral.com/",
      "articles/10.1186/gb-2007-8-10-r207",
      "https://academic.oup.com/nar/article/37/suppl_1/D54/1010368"
      ],
      "webpages": [
        "http://www.pazar.info/"
      ]
    },
    "emails": [
      "wyeth@cmmt.ubc.ca",
      "Wyeth Wasserman"
    ],
    "authors": ["Wasserman Lab"],
    "type": "literature curated & high throughput",
    "subtype": "transcription regulation",
    "full_name": "A Public Database of Transcription Factor and Regulatory Sequence Annotation",
    "omnipath": false,
    "dorothea": true,
    "pubmeds": [
      18971253,
      17916232
    ],
    "license": "LGPLv3",
    "notes": [
      "One of the oldest and largest TF-target databases. From the Wasserman Lab, who",
      "also developed JASPAR and many other tools. Unfortunately the website is down at",
      "the moment (April 2019). Which was, by the way, in that time (2007) a super nice",
      "and innovative design for a molecular database webpage."
    ],
    "pypath": {
      "data": [
        "pypath.urls.urls[\"pazar\"]"
      ],
      "input": [
        "pypath.dataio.get_pazar()"
      ]
    },
    "omictools": ["http://omictools.com/pazar-tool"],
    "dateUpdated":"Nov 2016"
  },
  "TRRUST": {
    "license": "CC BY-SA 4.0"
  },
  "HTRIdb": {
    "synonyms": ["HTRI"],
    "full_name": "Human Transcriptional Reference Interactome",
    "license": "LGPLv3"
  },
  "NFIRegulomeDB": {
    "urls": {
      "webpages": ["http://nfiregulome.ccr.buffalo.edu/basicquery1.0.php"]
    },
    "license": "LGPLv3"
  },
  "TFe": {
    "full_name": "Transcription Factor Encyclopedia",
    "urls": {
      "webpages": ["https://github.com/wassermanlab/TFe"]
    },
    "license": "CC BY-SA 3.0"
  },
  "TRRD": {
    "urls": {
      "webpages": ["http://wwwmgs.bionet.nsc.ru/mgs/gnw/trrd/"]
    },
    "license": "CC BY 4.0"
  },
  "TRED": {
    "urls": {
      "webpages": ["http://rulai.cshl.edu/cgi-bin/TRED/tred.cgi?process=home"]
    },
    "license": "NAR Open Access"
  },
  "Fantom4": {
    "synonyms": ["FANTOM4", "FANTOM5", "Fantom5", "Fantom", "FANTOM"],
    "urls": {
      "webpages": ["https://fantom.gsc.riken.jp/4/"]
    },
    "license": "CC BY 4.0"
  },
  "RegNetwork": {
    "urls": {
      "webpages": ["http://regnetworkweb.org/"]
    },
    "license": "LGPLv3"
  },
  "TfactS": {
    "synonyms": ["Tfact", "TFactS"],
    "urls": {
      "webpages": ["http://www.tfacts.org/"]
    },
    "license": "CC BY 4.0"
  },
  "GO": {
    "full_name": "Gene Ontology",
    "synonyms": ["GO-lig-rec"],
    "urls": {
      "webpages": ["http://geneontology.org/"]
    },
    "license": "CC BY 4.0"
  },
  "Membranome": {
    "urls": {
      "webpages": ["https://membranome.org/"]
    },
    "license": "Apache 2.0"
  },
  "Exocarta": {
    "urls": {
      "webpages": ["http://www.exocarta.org/"]
    },
    "license": "CC BY 4.0"
  },
  "Vesiclepedia": {
    "urls": {
      "webpages": ["http://microvesicles.org"]
    },
    "license": "CC BY 4.0"
  },
  "Matrisome": {
    "urls": {
      "webpages": ["http://matrisomeproject.mit.edu/"]
    },
    "license": "CC BY-NC 4.0"
  },
  "CSPA": {
    "full_name": "Cell Surface Protein Atlas",
    "urls": {
      "webpages": ["http://wlab.ethz.ch/cspa/"]
    },
    "license": "CC BY 4.0"
  },
  "HPMR": {
    "full_name": "Human Plasma Membrane Receptome",
    "pubmeds": [12815191],
    "urls": {
      "webpages": ["http://www.receptome.org/"]
    },
    "license": "CC BY-NC 4.0",
    "type": ["literature curated"],
    "subtype": ["activity flow", "complexes", "annotations", "intercell"],
    "descriptions": [
      "This review provides a global categorization of most known signal ",
      "transduction-associated receptors as enzymes, recruiters, and latent ",
      "transcription factors. [...] The human receptor families involved ",
      "in signaling (with the exception of channels) are presented in ",
      "the Human Plasma Membrane Receptome database."
    ]
  },
  "LOCATE": {
    "urls": {
      "webpages": ["http://web.archive.org/web/20190504002456/http://locate.imb.uq.edu.au/"]
    },
    "license": "NAR Open Access"
  },
  "CellPhoneDB": {
    "urls": {
      "webpages": ["https://www.cellphonedb.org/"],
      "articles": ["https://www.nature.com/articles/s41586-018-0698-6"]
    },
    "omnipath": true,
    "license": "MIT",
    "type": ["literature curated"],
    "subtype": ["complexes", "annotations", "network", "intercell"],
    "descriptions": [
      "Heteromeric receptors and ligands (that is, proteins that are ",
      "complexes of multiple gene products) were annotated by reviewing the ",
      "literature and Uniprot descriptions."
    ]
  },
  "ComPPI": {
    "urls": {
      "webpages": ["http://comppi.linkgroup.hu/"]
    },
    "license": "CC BY-SA 4.0"
  },
  "Kirouac2010": {
    "label": "Kirouac 2010",
    "urls": {
      "webpages": ["https://www.embopress.org/doi/full/10.1038/msb.2010.71"]
    },
    "license": "CC BY-NC-ND 3.0"
  },
  "Ramilowski2015": {
      "synonyms": ["Ramilowski"],
    "label": "Ramilowski 2015",
    "urls": {
      "webpages": ["https://doi.org/10.1038/ncomms8866"]
    },
    "license": "CC BY 4.0"
  },
  "Adhesome": {
    "urls": {
      "webpages": ["http://www.adhesome.org/index.html"]
    },
    "license": "CC BY 4.0"
  },
  "Integrins": {
    "urls": {
      "webpages": ["https://www.ncbi.nlm.nih.gov/pmc/articles/PMC1929136/"]
    },
    "license": "CC BY 4.0"
  },
  "Zhong2015": {
    "label": "Zhong 2015",
    "urls": {
      "webpages": ["https://doi.org/10.1111/nyas.12776"]
    },
    "license": "CC BY 4.0"
  },
  "HGNC": {
    "full_name": "Human Gene Nomenclature Committee",
    "urls": {
      "webpages": ["https://www.genenames.org/"]
    },
    "license": "HGNC"
  },
  "TopDB": {
    "full_name": "Topology Data Bank of Transmembrane Proteins",
    "urls": {
      "webpages": ["http://topdb.enzim.hu/"]
    },
    "license": "CC BY-NC 4.0"
  },
  "OPM": {
    "full_name": "Orientations of Proteins in Membranes",
    "urls": {
      "webpages": ["https://opm.phar.umich.edu/"]
    },
    "license": "Apache 2.0"
  },
  "Havugimana2012": {
    "label": "Havugimana 2012",
    "full_name": "Census of Human Soluble Protein Complexes",
    "urls": {
      "webpages": ["https://www.sciencedirect.com/science/article/pii/S0092867412010069"]
    },
    "license": "CC BY 4.0",
    "type": ["original experiment", "prediction"],
    "subtype": ["complexes"],
    "descriptions": [
      "To isolate human protein complexes in a sensitive and unbiased ",
      "manner, we subjected cytoplasmic and nuclear soluble protein ",
      "extracts isolated from human HeLa S3 and HEK293 cells grown as ",
      "suspension and adherent cultures, respectively, to extensive ",
      "complementary biochemical fractionation procedures. [...]  Because ",
      "physically interacting cocomplexed proteins often perform related ",
      "biological functions and are often evolutionarily coconserved , we ",
      "devised a machine learning procedure to score and select ",
      "higher-confidence physical interactions based on both the ",
      "experimentally measured coelution profiles and the existence of ",
      "additional supporting functional association evidence inferred from ",
      "correlated evolutionary rates and functional genomics data sets ",
      "compiled for H. sapiens, S. cerevisiae, D. melanogaster, and ",
      "C. elegans."
    ]
  },
  "Compleat": {
    "synonyms": ["COMPLEAT"],
    "full_name": "COMPLEAT protein COMPLex Enrichment Analysis Tool",
    "urls": {
      "webpages": ["https://www.flyrnai.org/compleat/"],
      "articles": ["https://www.ncbi.nlm.nih.gov/pmc/articles/PMC3756668/"]
    },
    "type": ["literature curated", "prediction"],
    "subtype": ["complexes"],
    "license": "CC BY-SA 4.0",
    "descriptions": [
      "Literature-based complex information was retrieved from databases ",
      "such as CORUM, PINdb, CYC2008, GO, KEGG, and Drosophila AP-MS ",
      "pulldown complexes (table S1). With the exception of protein ",
      "complexes that are annotated by GO, all the other complexes were ",
      "mapped across human, Drosophila, and yeast. [...] We applied CFinder ",
      "to identify protein complexes from human, Drosophila, and yeast PPI ",
      "networks. We filtered the PPI networks using co-expression values or ",
      "colocalization information to remove low-confidence PPIs"
    ]
  },
  "ComplexPortal": {
    "urls": {
      "webpages": ["https://www.ebi.ac.uk/complexportal"],
      "articles": ["https://academic.oup.com/nar/article/47/D1/D550/5144138"]
    },
    "type": ["literature curated"],
    "subtype": ["complexes"],
    "license": "CC BY 4.0",
    "descriptions": [
      "The Complex Portal is a manually curated, encyclopaedic database ",
      "that collates and summarizes information on stable, macromolecular ",
      "complexes of known function."
    ]
  },
  "HPA": {
    "full_name": "Human Protein Atlas",
    "urls": {
      "webpages": ["https://www.proteinatlas.org/"]
    },
    "license": "CC BY-SA 3.0"
  },
  "PDB": {
    "full_name": "Protein Data Bank",
    "urls": {
      "webpages": ["https://www.wwpdb.org/"],
      "articles": ["https://www.nature.com/articles/nsb1203-980"]
    },
    "license": "PDB",
    "type": ["original experiment", "literature curated"],
    "subtype": ["complexes"],
    "descriptions": [
      "The Research Collaboratory for Structural Bioinformatics (RCSB), ",
      "the Macromolecular Structure Database (MSD) at the European ",
      "Bioinformatics Institute (EBI) and the Protein Data Bank Japan ",
      "(PDBj) at the Institute for Protein Research in Osaka University ",
      "will serve as custodians of the wwPDB, with the goal of maintaining ",
      "a single archive of macromolecular structural data that is freely ",
      "and publicly available to the global community."
    ]
  },
  "hu.MAP": {
    "full_name": "Human Protein Complex Map",
    "urls": {
      "webpages": ["http://hu.proteincomplexes.org/"],
      "articles": ["https://www.embopress.org/doi/full/10.15252/msb.20167490"]
    },
    "license": "CC BY 4.0",
    "type": ["literature curated", "original experiment"],
    "subtype": ["complexes"],
    "descriptions": [
      "Here, through the synthesis of over 9,000 published mass ",
      "spectrometry experiments, we present hu.MAP, the most comprehensive ",
      "and accurate human protein complex map to date, containing > 4,600 ",
      "total complexes, > 7,700 proteins, and > 56,000 unique interactions, ",
      "including thousands of confident protein interactions not identified ",
      "by the original publications. [...] Second, we developed a machine ",
      "learning framework that can easily incorporate new data types to ",
      "build more comprehensive protein complex maps by integrating ",
      "evidence across many experiments."
    ]
  },
  "hu.MAP2": {
    "full_name": "hu.MAP 2.0",
    "urls": {
      "webpages": ["http://humap2.proteincomplexes.org/"],
      "articles": [
        "https://www.biorxiv.org/content/10.1101/2020.09.15.298216v1"
      ]
    },
    "license": "CC BY 4.0",
    "type": ["literature curated", "original experiment"],
    "subtype": ["complexes"]
  },
  "PhosphoNetworks": {
    "urls": {
      "webpages": ["https://phosphonetworks.org/"]
    },
    "license": "PhosphoNetworks",
    "inputs": {
      "enzyme_substrate": {
        "id_type_enzyme": "genesymbol",
        "id_type_substrate": "genesymbol",
        "input_method": "phosphonetworks.phosphonetworks_enzyme_substrate",
        "organisms": [
          9606
        ],
        "organisms_supported": false,
        "extra_attrs": {
          "phosphonetworks_score": "score"
        }
      }
    }
  },
  "MIMP": {
    "full_name": "Mutations IMpact on Phosphorylation",
    "urls": {
      "webpages": ["http://mimp.baderlab.org/"]
    },
    "license": "LGPLv3",
    "inputs": {
      "enzyme_substrate": {
        "id_type_enzyme": "genesymbol",
        "id_type_substrate": [
          ["genesymbol", "substrate"],
          ["refseqn", "substrate_refseq"]
        ],
        "input_method": "mimp.mimp_enzyme_substrate",
        "organisms": [
          9606
        ],
        "organisms_supported": false,
        "extra_attrs": {
          "npmid": "npmid"
        }
      }
    }
  },
  "Li2012": {
    "label": "Li 2012",
    "full_name": "Human Phosphotyrosine Signaling Network",
    "license": "CC BY-NC 3.0",
    "inputs": {
      "enzyme_substrate": {
        "id_type_enzyme": "genesymbol",
        "id_type_substrate": "genesymbol",
        "input_method": "li2012.li2012_enzyme_substrate",
        "organisms": [
          9606
        ],
        "organisms_supported": false,
        "extra_attrs": {}
      }
    }
  },
  "UniProt": {
    "urls": {
      "webpages": ["https://uniprot.org/"]
    },
    "license": "CC BY 4.0",
    "emails": ["help@uniprot.org", "Uniprot Consortium"]
  },
  "miRBase": {
    "urls": {
      "webpages": ["http://mirbase.org/"]
    },
    "license": "CC0 1.0",
    "emails": ["mirbase@manchester.ac.uk", "miRBase Team"]
  },
  "miR2Disease": {
    "urls": {
      "webpages": ["http://web.archive.org/web/20171006225859/http://www.mir2disease.org/"]
    },
    "license": "CC BY-NC 2.0"
  },
  "miRDeathDB": {
    "urls": {
      "webpages": ["http://web.archive.org/web/20160425074155/http://rna-world.org/mirdeathdb/"]
    },
    "license": "CC BY-NC 4.0"
  },
  "TransmiR": {
    "urls": {
      "webpages": ["http://www.cuilab.cn/transmir"]
    },
    "license": "CC BY-NC 4.0"
  },
  "ENCODE": {
    "full_name": "Encyclopedia of DNA Elements",
    "urls": {
      "webpages": ["https://www.encodeproject.org/"]
    },
    "license": "CC BY 4.0",
    "synonyms": ["ENCODE-distal", "ENCODE-proximal"]
  },
  "lncRNADisease": {
    "synonyms": ["LncRNADisease"],
    "urls": {
      "webpages": ["http://www.cuilab.cn/lncrnadisease"]
    },
    "license": "CC BY-NC 4.0"
  },
  "lncrnadb": {
    "urls": {
      "webpages": ["http://web.archive.org/web/20190505115633/http://lncrnadb.org/"]
    },
    "license": "NAR Open Access"
  },
  "miRecords": {
    "urls": {
      "webpages": ["http://c1.accurascience.com/miRecords/"]
    },
    "license": "miRecords"
  },
  "miRTarBase": {
    "urls": {
      "webpages": ["http://mirtarbase.cuhk.edu.cn/php/index.php"]
    },
    "license": "miRTarBase"
  },
  "HIPPIE": {
    "full_name": "Human Integrated Protein-Protein Interaction rEference",
    "urls": {
      "webpages": ["http://cbdm-01.zdv.uni-mainz.de/~mschaefer/hippie/"]
    },
    "license": "CC BY 4.0"
  },
  "CPAD": {
    "urls": {
      "webpages": ["http://bio-bigdata.hrbmu.edu.cn/CPAD/download.jsp"]
    },
    "license": "No license",
    "emails": ["lixia@hrbmu.edu.cn", "Li Xia"]
  },
  "IntOGen": {
    "urls": {
      "webpages": ["https://www.intogen.org/search"]
    },
    "license": "CC0 1.0"
  },
  "COSMIC": {
    "synonyms": ["CancerGeneCensus"],
    "urls": {
      "webpages": ["https://cancer.sanger.ac.uk/cosmic/"]
    },
    "license": "COSMIC"
  },
  "DGIdb": {
    "urls": {
      "webpages": ["http://www.dgidb.org/"]
    },
    "license": "MIT"
  },
  "DisGeNet": {
    "urls": {
      "webpages": ["https://www.disgenet.org/"]
    },
    "license": "CC BY-NC-SA 4.0"
  },
  "kinase.com": {
    "urls": {
      "webpages": ["http://kinase.com/web/current/"]
    },
    "license": "Kinase.com"
  },
  "Phosphatome": {
    "urls": {
      "webpages": ["http://phosphatome.net/3.0"]
    },
    "license": "CC BY 4.0"
  },
  "TFcensus": {
    "full_name": "Census of Human Transcription Factors",
    "urls": {
      "webpages": ["https://doi.org/10.1038/nrg2538"]
    },
    "license": "CC BY 4.0"
  },
  "ProtMapper": {
    "urls": {
      "webpages": ["https://www.biorxiv.org/content/10.1101/822668v3"]
    },
    "license": "CC BY 4.0",
    "inputs": {
      "enzyme_substrate": {
        "id_type_enzyme": "uniprot",
        "id_type_substrate": "uniprot",
        "input_method": "protmapper.protmapper_enzyme_substrate",
        "organisms": [
          9606
        ],
        "organisms_supported": false,
        "extra_attrs": {}
      }
    }
  },
  "LRdb": {
    "urls": {
      "webpages": ["https://github.com/SCA-IRCM/LRdb"]
    },
    "license": "GPLv3",
    "emails": ["jacques.colinge@inserm.fr", "Jacques Colinge"]
  },
  "MSigDB": {
    "full_name": "Molecular Signatures Database",
    "urls": {
      "webpages": ["https://www.gsea-msigdb.org/gsea/msigdb/index.jsp"]
    },
    "license": "CC BY 4.0",
    "emails": ["gsea-team@broadinstitute.org", "GSEA Team"]
  },
  "Baccin2019": {
    "label": "Baccin 2019",
    "urls": {
      "webpages": ["https://doi.org/10.1038/s41556-019-0439-6"]
    },
    "license": "CC BY-NC 4.0",
    "emails": [
        "lars.velten@embl.de", "Lars Velten",
        "a.trumpp@dkfz-heidelberg.de", "Andreas Trumpp",
        "s.haas@dkfz-heidelberg.de", "Simon Haas"
    ]
  },
  "ABS": {
    "full_name": "Annotated Regulatory Binding Sites",
    "urls": {
      "webpages": ["http://genome.crg.es/datasets/abs2005/index.html"]
    },
    "license": "GPLv2",
    "emails": ["eblanco@imim.es", "Enrique Blanco"]
  },
  "CancerSEA": {
    "urls": {
      "webpages": ["http://biocc.hrbmu.edu.cn/CancerSEA/"]
    },
    "license": "CC BY-NC 4.0",
    "emails": ["xiaoyun@ems.hrbmu.edu.cn", "Yun Xiao"]
  },
  "Surfaceome": {
    "urls": {
      "webpages": ["http://wlab.ethz.ch/surfaceome/"]
    },
    "license": "CC BY 4.0",
    "emails": ["wbernd@ethz.ch", "Bernd Wollscheid"]
  },
  "KEA": {
    "full_name": "Kinase Enrichment Analysis",
    "urls": {
      "webpages": ["https://www.maayanlab.net/KEA2/"]
    },
    "license": "Unspecified NC-SA",
    "inputs": {
      "enzyme_substrate": {
        "id_type_enzyme": "uniprot",
        "id_type_substrate": "uniprot",
        "input_method": "kea.kea_enzyme_substrate",
        "organisms": [
          9606
        ],
        "organisms_supported": false,
        "extra_attrs": {}
      }
    }
  },
  "iTALK": {
    "urls": {
      "webpages": ["https://github.com/Coolgenome/iTALK"],
      "articles": ["https://www.biorxiv.org/content/10.1101/507871v1"]
    },
    "license": "CC BY-NC-SA 3.0",
    "emails": ["ywang65@mdanderson.org", "Yuanxin Wang"]
  },
  "ICELLNET": {
    "urls": {
      "webpages": [
        "https://www.biorxiv.org/content/biorxiv/early/2020/03/05/2020.03.05.976878",
        "https://github.com/soumelis-lab/ICELLNET"
      ]
    },
    "license": "GPLv3",
    "emails": [
        "vassili.soumelis@aphp.fr", "Vassili Soumelis",
        "lucile.massenet@espci.org", "Lucile Massenet-Regad",
        "floriane.noel@inserm.fr", "Floriane Noël"
    ],
    "type": "literature curated",
    "subtype": ["activity flow", "annotations", "intercell", "complexes"],
    "descriptions": [
      "ICELLNET, a transcriptomic-based framework integrating: 1) an ",
      "original expert-curated database of ligand-receptor interactions ",
      "accounting for multiple subunits expression, 2) quantification of ",
      "communication scores, 3) the possibility to connect a cell ",
      "population of interest with 31 reference human cell types (BioGPS), ",
      "and 4) three visualization modes to facilitate biological ",
      "interpretation."
    ]
  },
  "CellCellInteractions": {
    "urls": {
      "webpages": ["https://baderlab.org/CellCellInteractions"]
    },
    "license": "CellCellInteractions",
    "authors": ["Bader Lab"],
    "emails": ["gary.bader@utoronto.ca", "Gary Bader"]
  },
  "EMBRACE": {
    "urls": {
      "webpages": ["https://www.cell.com/iscience/fulltext/S2589-0042(19)30405-5"]
    },
    "license": "CC BY 4.0",
    "emails": [
      "sheikh@ie-freiburg.mpg.de", "Bilal N. Sheikh",
      "akhtar@ie-freiburg.mpg.de", "Asifa Akhtar"
    ],
    "descriptions": [
      "Inter-cellular ligand-receptor interaction networks were calculated ",
      "based on the publically available database collated by Ramilowski ",
      "and co-workers (Ramilowski et al., 2015)."
    ]
  },
  "Almen2009": {
    "urls": {
      "webpages": ["https://bmcbiol.biomedcentral.com/articles/10.1186/1741-7007-7-50"]
    },
    "license": "CC BY 4.0",
    "emails": [
      "markus.sallman-almen@neuro.uu.se", "Markus Sällman Almén",
      "Helgi.Schioth@neuro.uu.se", "Helgi Schiöth"
    ]
  },
  "TCDB": {
    "full_name": "Transporter Classification Database",
    "urls": {
      "webpages": ["http://www.tcdb.org/"]
    },
    "license": "CC BY-SA 3.0",
    "authors": ["Saier Lab"],
    "emails": [
      "msaier@ucsd.edu", "Prof. Milton H. Saier, Jr"
    ]
  },
  "iPTMnet": {
    "urls": {
      "webpages": ["https://research.bioinformatics.udel.edu/iptmnet/"]
    },
    "license": "CC BY-NC-SA 4.0",
    "emails": ["huang@dbi.udel.edu", "Hongzhan Huang"]
  },
  "MCAM": {
    "full_name": "Mammalian Cell Adhesion Molecule Database",
    "urls": {
      "webpages": ["https://app1.unmc.edu/mcam/"]
    },
    "license": "Unspecified NC-SA"
  },
  "DoRothEA": {
    "urls": {
      "webpages": ["https://saezlab.github.io/dorothea/"]
    },
    "synonyms": [
      "DoRothEA_A",
      "DoRothEA_B",
      "DoRothEA_C",
      "DoRothEA_D",
      "DoRothEA_E"
    ],
    "license": "Composite",
    "components": [
      "ARACNe-GTEx",
      "FANTOM4",
      "HOCOMOCO-v11",
      "HTRIdb",
      "IntAct",
      "JASPAR-v2018",
      "KEGG",
      "NFIRegulomeDB",
      "ORegAnno",
      "PAZAR",
      "ReMap",
      "RegNetwork",
      "TFactS",
      "TFe",
      "TRED",
      "TRRD",
      "TRRUST"
    ]
  },
  "ARACNe-GTEx": {
    "license": "CC BY 4.0"
  },
  "JASPAR": {
    "synonyms": ["JASPAR-v2018"],
    "license": "CC BY 4.0"
  },
  "HOCOMOCO": {
    "synonyms": ["HOCOMOCO-v11"],
    "license": "CC BY 4.0"
  },
  "ReMap": {
    "license": "CC BY 4.0"
  },
  "DoRothEA-reviews": {
    "license": "CC BY 4.0"
  },
  "BEL-Large-Corpus": {
    "license": "NAR Open Access"
  },
  "Dinarello2013": {
    "label": "Dinarello 2013",
    "license": "CC BY 4.0"
  },
  "REACH": {
    "license": "CC BY 4.0"
  },
  "RLIMS-P": {
    "license": "CC BY 4.0"
  },
  "cellsignal.com": {
    "license": "No license"
  },
  "Kinexus": {
    "license": "CC BY 4.0"
  },
  "NetworKIN": {
    "license": "CC BY 4.0"
  },
  "iMEX": {
    "license": "CC BY 4.0"
  },
  "Sparser": {
    "license": "CC BY 4.0"
  },
  "CFinder": {
    "license": "CC BY 4.0"
  },
  "NetworkBlast": {
    "license": "CC BY 4.0"
  },
  "I2D": {
    "full_name": "Interologous Interaction Database",
    "license": "I2D"
  },
  "OmniPath": {
    "license": "CC BY 4.0"
  },
  "Phobius": {
    "license": "CC BY 4.0"
  },
  "GPCRdb": {
    "license": "CC BY 4.0"
  },
  "ncRDeathDB": {
    "license": "CC BY-NC 4.0"
  },
  "IMEx": {
    "full_name": " International Molecular Interaction Exchange Consortium",
    "urls": {
      "webpages": ["http://www.imexconsortium.org/"]
    },
    "license": "CC BY 2.5"
  },
  "Wojtowicz2020": {
    "urls": {
      "webpages": ["https://www.cell.com/cell/fulltext/S0092-8674(20)30933-8"]
    },
    "license": "CC BY 4.0",
    "emails": [
      "kcgarcia@stanford.edu", "K Christopher Garcia",
      "woj@stanford.edu", "Woj M Wojtowicz"
    ]
  },
  "CellTalkDB": {
    "urls": {
      "webpages": ["http://tcm.zju.edu.cn/celltalkdb/index.php"]
    },
    "license": "GPLv3",
    "emails": [
      "fanxh@zju.edu.cn", "Xiaohui Fan"
    ]
  },
  "CellChatDB": {
    "synonyms": ["CellChatDB-cofactors"],
    "urls": {
      "webpages": [
        "https://github.com/sqjin/CellChat",
        "http://www.cellchat.org/"
      ]
    },
    "license": "GPLv3",
    "emails": [
      "plikus@uci.edu", "Maksim V. Plikus",
      "qnie@uci.edu", "Qing Nie"
    ]
  },
  "3DComplex": {
    "urls": {
      "webpages": ["https://shmoo.weizmann.ac.il/elevy/3dcomplexV6/Home.cgi"],
      "articles": ["https://journals.plos.org/ploscompbiol/article?id=10.1371/journal.pcbi.0020155"]
    },
    "type": "literature curated",
    "subtype": "complexes",
    "descriptions": [
      "We retrieved all Biological Units from the PDB (October 2005), ",
      "which are the protein complexes in their physiological state, ",
      "according to the PDB curators. [...] After applying these filters, ",
      "we obtained 21,037 structures, which we use throughout this study."
    ]
  },
  "connectomeDB2020": {
    "urls": {
      "webpages": [
        "https://github.com/asrhou/NATMI"
      ],
      "articles": [
        "https://www.nature.com/articles/s41467-020-18873-z"
      ]
    },
    "license": "MIT",
    "emails": [
      "rui.hou@research.uwa.edu.au", "Rui Hou",
      "alistair.forrest@gmail.com", "Alistair R. R. Forrest"
    ]
  },
  "talklr": {
    "urls": {
      "webpages": [
        "https://github.com/yuliangwang/talklr"
      ],
      "articles": [
        "https://www.biorxiv.org/content/10.1101/2020.02.01.930602v2"
      ]
    },
    "license": "GPLv3",
    "emails": [
      "yuliangwang86@gmail.com", "Yuliang Wang"
    ]
  },
  "DLRP": {
    "license": "Unspecified NC-SA"
  },
  "HumanCellMap": {
    "full_name": "Human Cell Map",
    "license": "CC BY 4.0",
    "urls": {
      "webpages": ["https://humancellmap.org/"],
      "articles": ["https://www.biorxiv.org/content/10.1101/796391v2"]
    },
    "emails": [
      "contact@cell-map.org", "Human Cell Map"
    ]
  },
  "scConnect": {
    "full_name": "scConnect",
    "license": "MIT",
    "urls": {
      "webpages": ["https://github.com/JonETJakobsson/scConnect"],
      "articles": [
        "https://academic.oup.com/bioinformatics/article/37/20/3501/6273571"
      ]
    },
    "emails": [
      "malin.lagerstrom@neuro.uu.se", "Malin C Lagerström"
    ]
  },
  "CellCall": {
    "full_name": "CellCall",
    "license": "Artistic-2.0",
    "urls": {
      "webpages": ["https://github.com/ShellyCoder/cellcall"],
      "articles": [
        "https://academic.oup.com/nar/article/49/15/8520/6332819"
      ]
    },
    "emails": [
      "biocoder1024@hotmail.com", "Tianyuan Liu"
    ]
  },
  "Cellinker": {
    "full_name": "Cellinker",
    "license": "CC BY-NC 4.0",
    "urls": {
      "webpages": ["https://www.rna-society.org/cellinker"],
      "articles": [
        "https://academic.oup.com/bioinformatics/article-abstract/37/14/2025/6104823"
      ]
    },
    "emails": [
      "wubingyi@aliyun.com", "Bingyi Wu"
    ]
  },
  "PROGENy": {
    "full_name": "PROGENy",
    "license": "Apache 2.0",
    "urls": {
      "webpages": ["https://github.com/saezlab/PROGENy"]
    }
  },
  "CancerDrugsDB": {
    "full_name": "Cancer Drugs Database",
    "license": "Unspecified NC-SA",
    "urls": {
      "webpages": ["https://www.anticancerfund.org/en/cancerdrugs-db"],
      "articles": ["https://www.frontiersin.org/articles/10.3389/fphar.2021.627574/full"]
    }
  },
  "CellTypist": {
    "license": "CC BY 3.0",
    "urls": {
      "webpages": [
        "https://www.celltypist.org/encyclopedia",
        "https://github.com/Teichlab/celltypist_wiki"
      ],
      "articles": [
        "https://www.biorxiv.org/content/10.1101/2021.04.28.441762v2"
      ]
    },
    "emails": ["celltypist@sanger.ac.uk", "CellTypist Team"]
  },
  "PanglaoDB": {
    "license": "Informal",
    "urls": {
      "webpages": ["https://panglaodb.se/"],
      "articles": ["https://doi.org/10.1093/database/baz046"]
    },
    "emails": ["contact@panglaodb.se", "PanglaoDB Team"]
  },
  "CytoSig": {
    "full_name": "Cytokine Signaling Analyzer",
    "license": "CytoSig",
    "urls": {
      "webpages": [
        "https://cytosig.ccr.cancer.gov/",
        "https://github.com/data2intelligence/CytoSig"
      ],
      "articles": ["https://www.nature.com/articles/s41592-021-01274-5"]
    },
    "emails": [
      "peng.jiang@nih.gov", "Peng Jiang",
      "kai_wucherpfennig@dfci.harvard.edu", "Kai W. Wucherpfennig"
    ]
  },
  "InterPro": {
    "license": "CC0 1.0",
    "urls": {
      "webpages":["https://www.ebi.ac.uk/interpro/"],
      "articles": ["https://doi.org/10.1093/nar/gkaa977"]
    }
  },
  "DrugCentral": {
    "full_name": "Drug Central",
    "license": "CC BY-SA 4.0",
    "urls": {
      "webpages": ["https://drugcentral.org/"],
      "articles": [
        "https://academic.oup.com/nar/article/45/D1/D932/2333938",
        "https://academic.oup.com/nar/article/49/D1/D1160/5957163?login=false"
      ]
    }
  },
  "DrugBank": {
    "license": "CC BY-NC 4.0",
    "urls": {
      "webpages": ["https://go.drugbank.com/"],
      "articles": [
        "https://pubmed.ncbi.nlm.nih.gov/29126136/",
        "https://pubmed.ncbi.nlm.nih.gov/24203711/",
        "https://pubmed.ncbi.nlm.nih.gov/21059682/",
        "https://pubmed.ncbi.nlm.nih.gov/18048412/",
        "https://pubmed.ncbi.nlm.nih.gov/16381955/"
      ]
    }
  },
  "ChEMBL": {
    "license": "CC BY-SA 3.0",
    "urls": {
      "webpages": ["https://www.ebi.ac.uk/chembl/"],
      "articles": [
        "http://europepmc.org/article/PMC/5210557",
        "http://europepmc.org/article/PMC/4489243",
        "http://europepmc.org/article/MED/24413672"
      ]
    }
  },
  "HPO": {
    "full_name": "The Human Phenotype Ontology",
    "license": "HPO",
    "urls": {
      "webpages": ["https://hpo.jax.org/app/"],
      "articles": [
        "https://pubmed.ncbi.nlm.nih.gov/33264411/"
      ]
    }
  },
  "OMA": {
    "full_name": "Orthologous MAtrix",
    "license": "CC BY-SA 2.5",
    "urls": {
      "webpages": ["https://omabrowser.org/"],
      "articles": ["https://doi.org/10.1093/nar/gkaa1007"]
    }
  },
  "PathoPhenoDB": {
    "license": "No license",
    "urls": {
      "webpages": ["http://patho.phenomebrowser.net"],
      "articles": ["https://doi.org/10.1038/s41597-019-0090-x"]
    },
    "descriptions": [
      "A database of pathogens and their phenotypes for diagnostic ",
      "support in infections."
    ]
  },
  "Clinvar": {
    "license": "EMBL-EBI",
    "urls": {
      "webpages": ["https://www.ncbi.nlm.nih.gov/clinvar/"],
      "articles": ["https://pubmed.ncbi.nlm.nih.gov/29165669/"]
    }
  },
  "Pharos": {
    "license": "Unspecified NC-SA",
    "urls": {
      "webpages": ["https://pharos.nih.gov/"],
      "articles": [
        "https://academic.oup.com/nar/article/49/D1/D1334/5958490"
      ]
    },
    "descriptions": [
      "Being a composite database of about 80 original resources, Pharos ",
      "points to the licenses of the constituting databases, just like ",
      "OmniPath does it: https://pharos.nih.gov/about. That means, at ",
      "least redistribution with attribution and non-commercial use ",
      "should be fine with all these resources."
    ]
  },
  "CTD": {
    "full_name": "The Comparative Toxicogenomics Database",
    "license": "Unspecified NC-SA",
    "urls": {
      "webpages": ["http://ctdbase.org/"],
      "articles": [
        "https://pubmed.ncbi.nlm.nih.gov/36169237/"
      ]
    }
  },
<<<<<<< HEAD
  "CollecTRI": {
    "license": "Composite",
    "components": [
      "ExTRI",
      "TFactS",
      "HTRIdb",
      "IntAct",
      "GOA",
      "TRRUST",
      "SIGNOR",
      "CytReg",
      "GEREDB",
      "Pavlidis",
      "DoRothEA_A",
      "NTNUcuration"
    ]
    "urls": {
      "webpages": ["https://github.com/saezlab/CollecTRI"]
    }
  },
  "ExTRI": {
    "license": "CC BY 4.0"
  },
  "GOA": {
    "license": "CC BY 4.0"
   },
  "CytReg": {
    "license": "CC BY 4.0"
  },
  "GEREDB": {
    "license": "CC BY 4.0"
  },
  "Pavlidis": {
    "license": "CC BY 4.0"
   },
  "DoRothEA_A": {
    "license": "Composite",
    "components": [
      "PAZAR",
      "ORegAnno",
      "HTRIdb",
      "SIGNOR",
      "DoRothEA-reviews"
    ]
  },
  "NTNUcuration": {
    "license": "CC BY 4.0"
=======
  "RaMP": {
    "full_name": "Relational Database for Metabolomic Pathways",
    "license": "Unspecified NC-SA",
    "urls": {
      "webpages": ["https://rampdb.nih.gov/"],
      "articles": [
        "https://academic.oup.com/bioinformatics/article/39/1/btac726/6827287",
        "https://www.mdpi.com/2218-1989/8/1/16"
      ]
    }
>>>>>>> 902f8cac
  }
}<|MERGE_RESOLUTION|>--- conflicted
+++ resolved
@@ -4703,7 +4703,6 @@
       ]
     }
   },
-<<<<<<< HEAD
   "CollecTRI": {
     "license": "Composite",
     "components": [
@@ -4751,7 +4750,7 @@
   },
   "NTNUcuration": {
     "license": "CC BY 4.0"
-=======
+  },
   "RaMP": {
     "full_name": "Relational Database for Metabolomic Pathways",
     "license": "Unspecified NC-SA",
@@ -4762,6 +4761,5 @@
         "https://www.mdpi.com/2218-1989/8/1/16"
       ]
     }
->>>>>>> 902f8cac
   }
 }