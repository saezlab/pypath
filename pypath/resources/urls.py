--- conflicted
+++ resolved
@@ -1611,11 +1611,10 @@
         'label': 'Comparative Toxicogenomics Database',
         'url': 'http://ctdbase.org/reports/%s',
     },
-<<<<<<< HEAD
     'collectri': {
         'label': 'Comprehensive collection of transcriptional regulatory interactions',
         'url': 'https://rescued.omnipathdb.org/CollecTRI.csv',
-=======
+    },
     'ramp': {
         'label': 'RaMP metabolomic pathway and metabolite identifier database',
         'url': 'https://figshare.com/ndownloader/files/38534654',
@@ -1625,7 +1624,6 @@
         'label': 'Human Metabolome Database',
         'metabolites': 'https://hmdb.ca/system/downloads/'
             'current/hmdb_metabolites.zip',
->>>>>>> 902f8cac
     },
 }
 
