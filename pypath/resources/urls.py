--- conflicted
+++ resolved
@@ -1720,11 +1720,10 @@
         'url': 'https://figshare.com/ndownloader/files/38534654',
         'api': 'https://rampdb.nih.gov/api/%s',
     },
-<<<<<<< HEAD
     'expasy': {
         'label': 'Enzyme nomenclature database',
         'url': 'https://ftp.expasy.org/databases/enzyme/%s',
-=======
+    },
     'hmdb': {
         'label': 'Human Metabolome Database',
         'metabolites': 'https://hmdb.ca/system/downloads/'
@@ -1737,7 +1736,6 @@
     'lipidmaps': {
         'label': 'A database of lipid structures',
         'sdf': 'https://lipidmaps.org/files/?file=LMSD&ext=sdf.zip',
->>>>>>> c8dd096d
     },
 }
 
