--- conflicted
+++ resolved
@@ -1570,24 +1570,21 @@
             'genes_to_phenotype.txt',
     },
     'oma': {
-<<<<<<< HEAD
         'label': 'A database for the inference of orthologs among '
             'complete genomes',
         'url': 'https://omabrowser.org/api/pairs/',
     },
-=======
-        'label': 'A database for the inference of orthologs among complete genomes',
-        'url': 'https://omabrowser.org/api/pairs/'
-    },
     'pathophenodb': {
-        'label': 'A database of pathogens and their phenotypes for diagnostic support in infections.',
-        'url': 'http://patho.phenomebrowser.net/sparql/'
+        'label': 'A database of pathogens and their phenotypes '
+            'for diagnostic support in infections.',
+        'url': 'http://patho.phenomebrowser.net/sparql/',
     },
     'clinvar': {
-        'label': 'A database archiving submissions that interpret the effect of a single variant or set of variants on phenotype.',
-        'url': 'https://ftp.ncbi.nlm.nih.gov/pub/clinvar/tab_delimited/variant_summary.txt.gz'
-    } 
->>>>>>> 8aeb49cb
+        'label': 'A database archiving submissions that interpret '
+            'the effect of a single variant or set of variants on phenotype.',
+        'url': 'https://ftp.ncbi.nlm.nih.gov/pub/clinvar/'
+            'tab_delimited/variant_summary.txt.gz',
+    },
 }
 
 
