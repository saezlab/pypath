--- conflicted
+++ resolved
@@ -1628,13 +1628,11 @@
         'label': 'Comparative Toxicogenomics Database',
         'url': 'http://ctdbase.org/reports/%s',
     },
-<<<<<<< HEAD
     'trrust': {
         'label': 'Transcriptional Regulatory Relationships Unraveled by Sentence-based Text mining',
         'scraping_url': 'https://www.grnpedia.org/trrust/data/search_list.%s.htm',
         'tsv_url': 'https://www.grnpedia.org/trrust/data/trrust_rawdata.%s.tsv'
-    }
-=======
+    },
     'collectri': {
         'label': 'Comprehensive collection of transcriptional regulatory interactions',
         'url': 'https://rescued.omnipathdb.org/CollecTRI.csv',
@@ -1657,7 +1655,6 @@
         'label': 'A database of lipid structures',
         'sdf': 'https://lipidmaps.org/files/?file=LMSD&ext=sdf.zip',
     },
->>>>>>> 7455e326
 }
 
 
