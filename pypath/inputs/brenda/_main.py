--- conflicted
+++ resolved
@@ -20,16 +20,9 @@
 REID = re.compile(r'\{([\w\.]+); source: (\w+)\}')
 REISOFORM = re.compile('isoform ([\d\w/ ]+), cf\. EC ([\d\.]+)')
 REEFFECT = re.compile(
-<<<<<<< HEAD
-    r'((?:\()?)\s?#'  # starting parenthesis
-    r'([\d,]+)# '     # proteins (by numeric reference)
-    r'([^\(][-\w\+\s,%\.]+)' # compound name
-    r'((?: \([^\(\)]*\))?) ' # within parentheses concentration & time
-=======
     r'#([\d,]+)# '     # proteins (by numeric reference)
     r'([^\(][-\w\+\s,%\.]+) ' # compound name
     r' ?\(?((?:[^\(\)]*)?)\)? ' # within parentheses concentration & time
->>>>>>> 7115537d
     r'<([\d,]+)>'  # literature references (numeric)
 )
 
